###############################################################################
# Copyright (c) 2016-21, Lawrence Livermore National Security, LLC
# and RAJA project contributors. See the RAJA/COPYRIGHT file for details.
#
# SPDX-License-Identifier: (BSD-3-Clause)
###############################################################################

set(NESTED_LOOPTYPES Basic MultiLambda MultiLambdaParam)

set( USE_RESOURCE "-resource-" "-" )

#
# Generate kernel region basic tests for each enabled RAJA back-end.
#
foreach( NESTED_LOOP_BACKEND ${KERNEL_BACKENDS} )
<<<<<<< HEAD
  foreach( NESTED_LOOP_TYPE ${NESTED_LOOPTYPES} )
    configure_file( test-kernel-nested-loop.cpp.in
                    test-kernel-nested-loop-${NESTED_LOOP_TYPE}-${NESTED_LOOP_BACKEND}.cpp )

    #Some tests are known to fail for Hip, mark those tests (Will not be run in Gitlab CI)
    if(${NESTED_LOOP_BACKEND} STREQUAL "Hip" AND ${NESTED_LOOP_TYPE} STREQUAL "MultiLambda")
        raja_add_test( NAME test-kernel-nested-loop-Known-Hip-Failure-${NESTED_LOOP_TYPE}-${NESTED_LOOP_BACKEND}
                   SOURCES ${CMAKE_CURRENT_BINARY_DIR}/test-kernel-nested-loop-${NESTED_LOOP_TYPE}-${NESTED_LOOP_BACKEND}.cpp )

        target_include_directories(test-kernel-nested-loop-Known-Hip-Failure-${NESTED_LOOP_TYPE}-${NESTED_LOOP_BACKEND}.exe
                               PRIVATE ${CMAKE_CURRENT_SOURCE_DIR}/tests)
    else()
        raja_add_test( NAME test-kernel-nested-loop-${NESTED_LOOP_TYPE}-${NESTED_LOOP_BACKEND}
                   SOURCES ${CMAKE_CURRENT_BINARY_DIR}/test-kernel-nested-loop-${NESTED_LOOP_TYPE}-${NESTED_LOOP_BACKEND}.cpp )

        target_include_directories(test-kernel-nested-loop-${NESTED_LOOP_TYPE}-${NESTED_LOOP_BACKEND}.exe
                               PRIVATE ${CMAKE_CURRENT_SOURCE_DIR}/tests)
    endif()

=======
  foreach( RESOURCE ${USE_RESOURCE} )
    foreach( NESTED_LOOP_TYPE ${NESTED_LOOPTYPES} )
      configure_file( test-kernel-nested-loop.cpp.in
        test-kernel${RESOURCE}nested-loop-${NESTED_LOOP_TYPE}-${NESTED_LOOP_BACKEND}.cpp )
      raja_add_test( NAME test-kernel${RESOURCE}nested-loop-${NESTED_LOOP_TYPE}-${NESTED_LOOP_BACKEND}
        SOURCES ${CMAKE_CURRENT_BINARY_DIR}/test-kernel${RESOURCE}nested-loop-${NESTED_LOOP_TYPE}-${NESTED_LOOP_BACKEND}.cpp )

      target_include_directories(test-kernel${RESOURCE}nested-loop-${NESTED_LOOP_TYPE}-${NESTED_LOOP_BACKEND}.exe
                                 PRIVATE ${CMAKE_CURRENT_SOURCE_DIR}/tests)

    endforeach()
>>>>>>> ba784eaa
  endforeach()
endforeach()

unset( NESTED_LOOPTYPES )<|MERGE_RESOLUTION|>--- conflicted
+++ resolved
@@ -13,39 +13,27 @@
 # Generate kernel region basic tests for each enabled RAJA back-end.
 #
 foreach( NESTED_LOOP_BACKEND ${KERNEL_BACKENDS} )
-<<<<<<< HEAD
-  foreach( NESTED_LOOP_TYPE ${NESTED_LOOPTYPES} )
-    configure_file( test-kernel-nested-loop.cpp.in
-                    test-kernel-nested-loop-${NESTED_LOOP_TYPE}-${NESTED_LOOP_BACKEND}.cpp )
-
-    #Some tests are known to fail for Hip, mark those tests (Will not be run in Gitlab CI)
-    if(${NESTED_LOOP_BACKEND} STREQUAL "Hip" AND ${NESTED_LOOP_TYPE} STREQUAL "MultiLambda")
-        raja_add_test( NAME test-kernel-nested-loop-Known-Hip-Failure-${NESTED_LOOP_TYPE}-${NESTED_LOOP_BACKEND}
-                   SOURCES ${CMAKE_CURRENT_BINARY_DIR}/test-kernel-nested-loop-${NESTED_LOOP_TYPE}-${NESTED_LOOP_BACKEND}.cpp )
-
-        target_include_directories(test-kernel-nested-loop-Known-Hip-Failure-${NESTED_LOOP_TYPE}-${NESTED_LOOP_BACKEND}.exe
-                               PRIVATE ${CMAKE_CURRENT_SOURCE_DIR}/tests)
-    else()
-        raja_add_test( NAME test-kernel-nested-loop-${NESTED_LOOP_TYPE}-${NESTED_LOOP_BACKEND}
-                   SOURCES ${CMAKE_CURRENT_BINARY_DIR}/test-kernel-nested-loop-${NESTED_LOOP_TYPE}-${NESTED_LOOP_BACKEND}.cpp )
-
-        target_include_directories(test-kernel-nested-loop-${NESTED_LOOP_TYPE}-${NESTED_LOOP_BACKEND}.exe
-                               PRIVATE ${CMAKE_CURRENT_SOURCE_DIR}/tests)
-    endif()
-
-=======
   foreach( RESOURCE ${USE_RESOURCE} )
     foreach( NESTED_LOOP_TYPE ${NESTED_LOOPTYPES} )
       configure_file( test-kernel-nested-loop.cpp.in
-        test-kernel${RESOURCE}nested-loop-${NESTED_LOOP_TYPE}-${NESTED_LOOP_BACKEND}.cpp )
-      raja_add_test( NAME test-kernel${RESOURCE}nested-loop-${NESTED_LOOP_TYPE}-${NESTED_LOOP_BACKEND}
-        SOURCES ${CMAKE_CURRENT_BINARY_DIR}/test-kernel${RESOURCE}nested-loop-${NESTED_LOOP_TYPE}-${NESTED_LOOP_BACKEND}.cpp )
+          test-kernel${RESOURCE}nested-loop-${NESTED_LOOP_TYPE}-${NESTED_LOOP_BACKEND}.cpp )
 
-      target_include_directories(test-kernel${RESOURCE}nested-loop-${NESTED_LOOP_TYPE}-${NESTED_LOOP_BACKEND}.exe
+      #Some tests are known to fail for Hip, mark those tests (Will not be run in Gitlab CI)
+      if(${NESTED_LOOP_BACKEND} STREQUAL "Hip" AND ${NESTED_LOOP_TYPE} STREQUAL "MultiLambda")
+          raja_add_test( NAME test-kernel${RESOURCE}nested-loop-Known-Hip-Failure-${NESTED_LOOP_TYPE}-${NESTED_LOOP_BACKEND}
+              SOURCES ${CMAKE_CURRENT_BINARY_DIR}/test-kernel${RESOURCE}nested-loop-${NESTED_LOOP_TYPE}-${NESTED_LOOP_BACKEND}.cpp )
+
+          target_include_directories(test-kernel${RESOURCE}nested-loop-Known-Hip-Failure-${NESTED_LOOP_TYPE}-${NESTED_LOOP_BACKEND}.exe
                                  PRIVATE ${CMAKE_CURRENT_SOURCE_DIR}/tests)
+      else()
+          raja_add_test( NAME test-kernel${RESOURCE}nested-loop-${NESTED_LOOP_TYPE}-${NESTED_LOOP_BACKEND}
+              SOURCES ${CMAKE_CURRENT_BINARY_DIR}/test-kernel${RESOURCE}nested-loop-${NESTED_LOOP_TYPE}-${NESTED_LOOP_BACKEND}.cpp )
+
+          target_include_directories(test-kernel${RESOURCE}nested-loop-${NESTED_LOOP_TYPE}-${NESTED_LOOP_BACKEND}.exe
+                                 PRIVATE ${CMAKE_CURRENT_SOURCE_DIR}/tests)
+      endif()
 
     endforeach()
->>>>>>> ba784eaa
   endforeach()
 endforeach()
 
