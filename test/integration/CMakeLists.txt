###############################################################################
# Copyright (c) 2016-20, Lawrence Livermore National Security, LLC
# and RAJA project contributors. See the RAJA/COPYRIGHT file for details.
#
# SPDX-License-Identifier: (BSD-3-Clause)
###############################################################################

list(APPEND PLUGIN_BACKENDS Sequential)

if(RAJA_ENABLE_OPENMP)
  list(APPEND PLUGIN_BACKENDS OpenMP)
endif()

if(RAJA_ENABLE_TBB)
  list(APPEND PLUGIN_BACKENDS TBB)
endif()

if(RAJA_ENABLE_CUDA)
  list(APPEND PLUGIN_BACKENDS Cuda)
endif()

if(RAJA_ENABLE_HIP)
  list(APPEND PLUGIN_BACKENDS Hip)
endif()

if(RAJA_ENABLE_TARGET_OPENMP)
  list(APPEND PLUGIN_BACKENDS OpenMPTarget)
endif()

add_subdirectory(plugin)

<<<<<<< HEAD
raja_add_test(
  NAME test-plugin
  SOURCES test_plugin.cpp plugin_for_test.cpp)

raja_add_test(
  NAME test-plugin-dynamic
  SOURCES test_plugin_dynamic.cpp)

add_library(dynamic_plugin SHARED plugin_for_test_dynamic.cpp)
target_link_libraries(dynamic_plugin PRIVATE RAJA gtest)

raja_add_test(
  NAME test-plugin-kokkos
  SOURCES test_plugin_kokkos.cpp)

add_library(kokkos_plugin SHARED plugin_for_test_kokkos.cpp)
target_link_libraries(kokkos_plugin PRIVATE RAJA gtest)

set_tests_properties(test-plugin-kokkos.exe PROPERTIES
                     ENVIRONMENT "KOKKOS_PLUGINS=${CMAKE_BINARY_DIR}/lib/libkokkos_plugin.so")
=======
unset( PLUGIN_BACKENDS )
>>>>>>> cfed6ffa
<|MERGE_RESOLUTION|>--- conflicted
+++ resolved
@@ -29,7 +29,6 @@
 
 add_subdirectory(plugin)
 
-<<<<<<< HEAD
 raja_add_test(
   NAME test-plugin
   SOURCES test_plugin.cpp plugin_for_test.cpp)
@@ -49,7 +48,4 @@
 target_link_libraries(kokkos_plugin PRIVATE RAJA gtest)
 
 set_tests_properties(test-plugin-kokkos.exe PROPERTIES
-                     ENVIRONMENT "KOKKOS_PLUGINS=${CMAKE_BINARY_DIR}/lib/libkokkos_plugin.so")
-=======
-unset( PLUGIN_BACKENDS )
->>>>>>> cfed6ffa
+                     ENVIRONMENT "KOKKOS_PLUGINS=${CMAKE_BINARY_DIR}/lib/libkokkos_plugin.so")