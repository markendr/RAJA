--- conflicted
+++ resolved
@@ -1732,11 +1732,6 @@
     > //close list
   >;//close types
 
-<<<<<<< HEAD
-INSTANTIATE_TYPED_TEST_CASE_P(HIPShmemPriv, MatMultiply_gpu, HipTypes3);
-
-#endif
-=======
 INSTANTIATE_TYPED_TEST_SUITE_P(HIPShmemPriv, MatMultiply_gpu, HipTypes3);
-#endif
->>>>>>> f76f47f6
+
+#endif