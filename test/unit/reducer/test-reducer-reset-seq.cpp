--- conflicted
+++ resolved
@@ -13,20 +13,13 @@
 
 #include "test-reducer-utils.hpp"
 
-using SequentialReducerResetTypes = Test< camp::cartesian_product<
-                                                        SequentialReducerPolicyList,
-                                                        DataTypeList,
-                                                        HostResourceList,
-                                                        SequentialForoneList
-                                                      >
-                             >::Types;
+using SequentialReducerResetTypes = 
+  Test< camp::cartesian_product< SequentialReducerPolicyList,
+                                 DataTypeList,
+                                 HostResourceList,
+                                 SequentialForoneList > >::Types;
 
 
 INSTANTIATE_TYPED_TEST_SUITE_P(SequentialResetTest,
-<<<<<<< HEAD
                                ReducerResetUnitTest,
                                SequentialReducerResetTypes);
-=======
-                              ReducerResetUnitTest,
-                              SequentialReducerResetTypes);
->>>>>>> 565346a1
