//~~~~~~~~~~~~~~~~~~~~~~~~~~~~~~~~~~~~~~~~~~~~~~~~~~~~~~~~~~~~~~~~~~~~~~~~~~~//
// Copyright (c) 2016-20, Lawrence Livermore National Security, LLC
// and RAJA project contributors. See the RAJA/COPYRIGHT file for details.
//
// SPDX-License-Identifier: (BSD-3-Clause)
//~~~~~~~~~~~~~~~~~~~~~~~~~~~~~~~~~~~~~~~~~~~~~~~~~~~~~~~~~~~~~~~~~~~~~~~~~~~//

///
/// Source file containing tests for RAJA reducer reset.
///

#include "tests/test-reducer-reset.hpp"

#include "test-reducer-utils.hpp"

#if defined(RAJA_ENABLE_CUDA)
using CudaReducerResetTypes = Test< camp::cartesian_product<
                                                        CudaReducerPolicyList,
                                                        DataTypeList,
                                                        CudaResourceList,
                                                        CudaForoneList
                                                      >
                             >::Types;


INSTANTIATE_TYPED_TEST_SUITE_P(CudaResetTest,
<<<<<<< HEAD
                               ReducerResetUnitTest,
                               CudaReducerResetTypes);
=======
                              ReducerResetUnitTest,
                              CudaReducerResetTypes);
>>>>>>> 565346a1
#endif<|MERGE_RESOLUTION|>--- conflicted
+++ resolved
@@ -14,21 +14,14 @@
 #include "test-reducer-utils.hpp"
 
 #if defined(RAJA_ENABLE_CUDA)
-using CudaReducerResetTypes = Test< camp::cartesian_product<
-                                                        CudaReducerPolicyList,
-                                                        DataTypeList,
-                                                        CudaResourceList,
-                                                        CudaForoneList
-                                                      >
-                             >::Types;
+using CudaReducerResetTypes = 
+  Test< camp::cartesian_product< CudaReducerPolicyList,
+                                 DataTypeList,
+                                 CudaResourceList,
+                                 CudaForoneList > >::Types;
 
 
 INSTANTIATE_TYPED_TEST_SUITE_P(CudaResetTest,
-<<<<<<< HEAD
                                ReducerResetUnitTest,
                                CudaReducerResetTypes);
-=======
-                              ReducerResetUnitTest,
-                              CudaReducerResetTypes);
->>>>>>> 565346a1
 #endif