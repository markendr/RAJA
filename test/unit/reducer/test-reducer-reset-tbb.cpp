--- conflicted
+++ resolved
@@ -14,21 +14,14 @@
 #include "test-reducer-utils.hpp"
 
 #if defined(RAJA_ENABLE_TBB)
-using TbbReducerResetTypes = Test< camp::cartesian_product<
-                                                        TbbReducerPolicyList,
-                                                        DataTypeList,
-                                                        HostResourceList,
-                                                        SequentialForoneList
-                                                      >
-                             >::Types;
+using TBBReducerResetTypes = 
+  Test< camp::cartesian_product< TBBReducerPolicyList,
+                                 DataTypeList,
+                                 HostResourceList,
+                                 SequentialForoneList > >::Types;
 
 
-INSTANTIATE_TYPED_TEST_SUITE_P(TbbResetTest,
-<<<<<<< HEAD
+INSTANTIATE_TYPED_TEST_SUITE_P(TBBResetTest,
                                ReducerResetUnitTest,
-                               TbbReducerResetTypes);
-=======
-                              ReducerResetUnitTest,
-                              TbbReducerResetTypes);
->>>>>>> 565346a1
+                               TBBReducerResetTypes);
 #endif