//~~~~~~~~~~~~~~~~~~~~~~~~~~~~~~~~~~~~~~~~~~~~~~~~~~~~~~~~~~~~~~~~~~~~~~~~~~~//
// Copyright (c) 2016-20, Lawrence Livermore National Security, LLC
// and RAJA project contributors. See the RAJA/COPYRIGHT file for details.
//
// SPDX-License-Identifier: (BSD-3-Clause)
//~~~~~~~~~~~~~~~~~~~~~~~~~~~~~~~~~~~~~~~~~~~~~~~~~~~~~~~~~~~~~~~~~~~~~~~~~~~//

///
/// Source file containing tests for RAJA reducer constructors and initialization.
///

#include "tests/test-reducer-constructors.hpp"

#include "test-reducer-utils.hpp"

using SequentialBasicReducerConstructorTypes = Test< camp::cartesian_product<
                                                        SequentialReducerPolicyList,
                                                        DataTypeList,
                                                        HostResourceList
                                                      >
                             >::Types;

using SequentialInitReducerConstructorTypes = Test< camp::cartesian_product<
                                                        SequentialReducerPolicyList,
                                                        DataTypeList,
                                                        HostResourceList,
                                                        SequentialForoneList
                                                     >
                            >::Types;

INSTANTIATE_TYPED_TEST_SUITE_P(SequentialBasicTest,
<<<<<<< HEAD
                               ReducerBasicConstructorUnitTest,
                               SequentialBasicReducerConstructorTypes);

INSTANTIATE_TYPED_TEST_SUITE_P(SequentialInitTest,
                               ReducerInitConstructorUnitTest,
                               SequentialInitReducerConstructorTypes);
=======
                              ReducerBasicConstructorUnitTest,
                              SequentialBasicReducerConstructorTypes);

INSTANTIATE_TYPED_TEST_SUITE_P(SequentialInitTest,
                              ReducerInitConstructorUnitTest,
                              SequentialInitReducerConstructorTypes);
>>>>>>> 565346a1

<|MERGE_RESOLUTION|>--- conflicted
+++ resolved
@@ -13,35 +13,22 @@
 
 #include "test-reducer-utils.hpp"
 
-using SequentialBasicReducerConstructorTypes = Test< camp::cartesian_product<
-                                                        SequentialReducerPolicyList,
-                                                        DataTypeList,
-                                                        HostResourceList
-                                                      >
-                             >::Types;
+using SequentialBasicReducerConstructorTypes = 
+  Test< camp::cartesian_product< SequentialReducerPolicyList,
+                                 DataTypeList,
+                                 HostResourceList > >::Types;
 
-using SequentialInitReducerConstructorTypes = Test< camp::cartesian_product<
-                                                        SequentialReducerPolicyList,
-                                                        DataTypeList,
-                                                        HostResourceList,
-                                                        SequentialForoneList
-                                                     >
-                            >::Types;
+using SequentialInitReducerConstructorTypes = 
+  Test< camp::cartesian_product< SequentialReducerPolicyList,
+                                 DataTypeList,
+                                 HostResourceList,
+                                 SequentialForoneList > >::Types;
 
 INSTANTIATE_TYPED_TEST_SUITE_P(SequentialBasicTest,
-<<<<<<< HEAD
                                ReducerBasicConstructorUnitTest,
                                SequentialBasicReducerConstructorTypes);
 
 INSTANTIATE_TYPED_TEST_SUITE_P(SequentialInitTest,
                                ReducerInitConstructorUnitTest,
                                SequentialInitReducerConstructorTypes);
-=======
-                              ReducerBasicConstructorUnitTest,
-                              SequentialBasicReducerConstructorTypes);
 
-INSTANTIATE_TYPED_TEST_SUITE_P(SequentialInitTest,
-                              ReducerInitConstructorUnitTest,
-                              SequentialInitReducerConstructorTypes);
->>>>>>> 565346a1
-
