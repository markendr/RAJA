//~~~~~~~~~~~~~~~~~~~~~~~~~~~~~~~~~~~~~~~~~~~~~~~~~~~~~~~~~~~~~~~~~~~~~~~~~~~//
// Copyright (c) 2016-20, Lawrence Livermore National Security, LLC
// and RAJA project contributors. See the RAJA/COPYRIGHT file for details.
//
// SPDX-License-Identifier: (BSD-3-Clause)
//~~~~~~~~~~~~~~~~~~~~~~~~~~~~~~~~~~~~~~~~~~~~~~~~~~~~~~~~~~~~~~~~~~~~~~~~~~~//

#ifndef RAJA_target_forall_openmp_HPP
#define RAJA_target_forall_openmp_HPP

#include "RAJA/config.hpp"

#if defined(RAJA_ENABLE_TARGET_OPENMP)

#include <omp.h>

#include "RAJA/util/types.hpp"

#include "RAJA/policy/openmp/policy.hpp"

namespace RAJA
{

namespace policy
{

namespace omp
{

///
/// OpenMP target parallel for policy implementation
///

template <size_t ThreadsPerTeam, typename Iterable, typename Func>
RAJA_INLINE void forall_impl(const omp_target_parallel_for_exec<ThreadsPerTeam>& exec,
                             Iterable&& iter,
                             Func&& loop_body)
{
  RAJA::resources::Resource res{RAJA::resources::Omp()};
  forall_impl(res, exec, iter, loop_body);
}
template <size_t ThreadsPerTeam, typename Iterable, typename Func>
RAJA_INLINE RAJA::resources::Event forall_impl(RAJA::resources::Resource &res,
                                               const omp_target_parallel_for_exec<ThreadsPerTeam>&,
                                               Iterable&& iter,
                                               Func&& loop_body)
{
<<<<<<< HEAD
  char *omp_ptr;

  RAJA::resources::Omp omp_res = RAJA::resources::raja_get<RAJA::resources::Omp>(res);
  omp_res.get_ptr_dev(omp_ptr);
=======
  RAJA::resources::Omp omp_res = RAJA::resources::raja_get<RAJA::resources::Omp>(res);
>>>>>>> 47004c8b

  using Body = typename std::remove_reference<decltype(loop_body)>::type;
  Body body = loop_body;

  RAJA_EXTRACT_BED_IT(iter);

  // Reset if exceed CUDA threads per block limit.
  int tperteam = ThreadsPerTeam;
  if ( tperteam > omp::MAXNUMTHREADS )
  {
    tperteam = omp::MAXNUMTHREADS;
  }

  // calculate number of teams based on user defined threads per team
  // datasize is distance between begin() and end() of iterable
  auto numteams = RAJA_DIVIDE_CEILING_INT( distance_it, tperteam );
  if ( numteams > tperteam )
  {
    // Omp target reducers will write team # results, into Threads-sized array.
    // Need to insure NumTeams <= Threads to prevent array out of bounds access.
    numteams = tperteam;
  }

// thread_limit(tperteam) unused due to XL seg fault (when tperteam != distance)
  auto i = distance_it;
#pragma omp target teams distribute parallel for num_teams(numteams) \
    schedule(static, 1) firstprivate(body,begin_it)
  for (i = 0; i < distance_it; ++i) {
    Body ib = body;
    ib(begin_it[i]);
  }

  return omp_res.get_event();
}

template <typename Iterable, typename Func>
RAJA_INLINE void forall_impl(const omp_target_parallel_for_exec_nt& exec,
                             Iterable&& iter,
                             Func&& loop_body)
{
  RAJA::resources::Resource res{RAJA::resources::Omp()};
  forall_impl(res, exec, iter, loop_body);
}
template <typename Iterable, typename Func>
RAJA_INLINE RAJA::resources::Event forall_impl(RAJA::resources::Resource &res,
                                               const omp_target_parallel_for_exec_nt&,
                                               Iterable&& iter,
                                               Func&& loop_body)
{
<<<<<<< HEAD
  char *omp_ptr;

  RAJA::resources::Omp omp_res = RAJA::resources::raja_get<RAJA::resources::Omp>(res);
  omp_res.get_ptr_dev(omp_ptr);
=======
  RAJA::resources::Omp omp_res = RAJA::resources::raja_get<RAJA::resources::Omp>(res);
>>>>>>> 47004c8b

  using Body = typename std::remove_reference<decltype(loop_body)>::type;
  Body body = loop_body;

  RAJA_EXTRACT_BED_IT(iter);

#pragma omp target teams distribute parallel for schedule(static, 1) \
    firstprivate(body,begin_it) \
    depend(inout : omp_ptr)
  for (decltype(distance_it) i = 0; i < distance_it; ++i) {
    Body ib = body;
    ib(begin_it[i]);
  }

  return omp_res.get_event();
}

}  // namespace omp

}  // namespace policy

}  // namespace RAJA

#endif  // closing endif for if defined(RAJA_TARGET_RAJA_ENABLE_OPENMP)

#endif  // closing endif for header file include guard<|MERGE_RESOLUTION|>--- conflicted
+++ resolved
@@ -45,14 +45,10 @@
                                                Iterable&& iter,
                                                Func&& loop_body)
 {
-<<<<<<< HEAD
   char *omp_ptr;
 
   RAJA::resources::Omp omp_res = RAJA::resources::raja_get<RAJA::resources::Omp>(res);
   omp_res.get_ptr_dev(omp_ptr);
-=======
-  RAJA::resources::Omp omp_res = RAJA::resources::raja_get<RAJA::resources::Omp>(res);
->>>>>>> 47004c8b
 
   using Body = typename std::remove_reference<decltype(loop_body)>::type;
   Body body = loop_body;
@@ -102,14 +98,10 @@
                                                Iterable&& iter,
                                                Func&& loop_body)
 {
-<<<<<<< HEAD
   char *omp_ptr;
 
   RAJA::resources::Omp omp_res = RAJA::resources::raja_get<RAJA::resources::Omp>(res);
   omp_res.get_ptr_dev(omp_ptr);
-=======
-  RAJA::resources::Omp omp_res = RAJA::resources::raja_get<RAJA::resources::Omp>(res);
->>>>>>> 47004c8b
 
   using Body = typename std::remove_reference<decltype(loop_body)>::type;
   Body body = loop_body;
