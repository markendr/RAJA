--- conflicted
+++ resolved
@@ -866,18 +866,10 @@
   tally_u tally_or_val_ptr;
 
   //! cuda reduction data storage class and folding algorithm
-<<<<<<< HEAD
-  using reduce_data_type = typename std::
-      conditional<maybe_atomic
-                      && RAJA::reduce::cuda::cuda_atomic_available<T>::value,
-                  cuda::ReduceAtomic_Data<Combiner, T>,
-                  cuda::Reduce_Data<Combiner, T>>::type;
-=======
   using reduce_data_type = typename std::conditional<
       maybe_atomic && RAJA::reduce::cuda::cuda_atomic_available<T>::value,
-      cuda::ReduceAtomic_Data<Async, Combiner, T>,
-      cuda::Reduce_Data<Async, Combiner, T>>::type;
->>>>>>> b26337b1
+      cuda::ReduceAtomic_Data<Combiner, T>,
+      cuda::Reduce_Data<Combiner, T>>::type;
 
   //! storage for reduction data
   reduce_data_type val;
@@ -977,22 +969,12 @@
 };
 
 //! specialization of ReduceMaxLoc for cuda_reduce
-<<<<<<< HEAD
 template <bool maybe_atomic, typename T>
 class ReduceMaxLoc<cuda_reduce_base<maybe_atomic>, T>
     : public cuda::
           Reduce<RAJA::reduce::max<RAJA::reduce::detail::ValueLoc<T, false>>,
                  RAJA::reduce::detail::ValueLoc<T, false>,
                  maybe_atomic>
-=======
-template <size_t BLOCK_SIZE, bool Async, bool maybe_atomic, typename T>
-class ReduceMaxLoc<cuda_reduce<BLOCK_SIZE, Async, maybe_atomic>, T>
-    : public cuda::Reduce<
-          Async,
-          RAJA::reduce::max<RAJA::reduce::detail::ValueLoc<T, false>>,
-          RAJA::reduce::detail::ValueLoc<T, false>,
-          maybe_atomic>
->>>>>>> b26337b1
 {
 public:
   using value_type = RAJA::reduce::detail::ValueLoc<T, false>;
