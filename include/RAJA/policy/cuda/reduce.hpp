/*!
 ******************************************************************************
 *
 * \file
 *
 * \brief   Header file containing RAJA reduction templates for CUDA execution.
 *
 *          These methods should work on any platform that supports
 *          CUDA devices.
 *
 ******************************************************************************
 */

#ifndef RAJA_reduce_cuda_HPP
#define RAJA_reduce_cuda_HPP

#include "RAJA/config.hpp"

#if defined(RAJA_ENABLE_CUDA)

//~~~~~~~~~~~~~~~~~~~~~~~~~~~~~~~~~~~~~~~~~~~~~~~~~~~~~~~~~~~~~~~~~~~~~~~~~~~//
// Copyright (c) 2016, Lawrence Livermore National Security, LLC.
//
// Produced at the Lawrence Livermore National Laboratory
//
// LLNL-CODE-689114
//
// All rights reserved.
//
// This file is part of RAJA.
//
// For additional details, please also read RAJA/LICENSE.
//
// Redistribution and use in source and binary forms, with or without
// modification, are permitted provided that the following conditions are met:
//
// * Redistributions of source code must retain the above copyright notice,
//   this list of conditions and the disclaimer below.
//
// * Redistributions in binary form must reproduce the above copyright notice,
//   this list of conditions and the disclaimer (as noted below) in the
//   documentation and/or other materials provided with the distribution.
//
// * Neither the name of the LLNS/LLNL nor the names of its contributors may
//   be used to endorse or promote products derived from this software without
//   specific prior written permission.
//
// THIS SOFTWARE IS PROVIDED BY THE COPYRIGHT HOLDERS AND CONTRIBUTORS "AS IS"
// AND ANY EXPRESS OR IMPLIED WARRANTIES, INCLUDING, BUT NOT LIMITED TO, THE
// IMPLIED WARRANTIES OF MERCHANTABILITY AND FITNESS FOR A PARTICULAR PURPOSE
// ARE DISCLAIMED. IN NO EVENT SHALL LAWRENCE LIVERMORE NATIONAL SECURITY,
// LLC, THE U.S. DEPARTMENT OF ENERGY OR CONTRIBUTORS BE LIABLE FOR ANY
// DIRECT, INDIRECT, INCIDENTAL, SPECIAL, EXEMPLARY, OR CONSEQUENTIAL
// DAMAGES  (INCLUDING, BUT NOT LIMITED TO, PROCUREMENT OF SUBSTITUTE GOODS
// OR SERVICES; LOSS OF USE, DATA, OR PROFITS; OR BUSINESS INTERRUPTION)
// HOWEVER CAUSED AND ON ANY THEORY OF LIABILITY, WHETHER IN CONTRACT,
// STRICT LIABILITY, OR TORT (INCLUDING NEGLIGENCE OR OTHERWISE) ARISING
// IN ANY WAY OUT OF THE USE OF THIS SOFTWARE, EVEN IF ADVISED OF THE
// POSSIBILITY OF SUCH DAMAGE.
//
//~~~~~~~~~~~~~~~~~~~~~~~~~~~~~~~~~~~~~~~~~~~~~~~~~~~~~~~~~~~~~~~~~~~~~~~~~~~//

#include "RAJA/util/types.hpp"

#include "RAJA/util/basic_mempool.hpp"

#include "RAJA/util/SoAArray.hpp"

#include "RAJA/util/SoAPtr.hpp"

#include "RAJA/util/mutex.hpp"

#include "RAJA/pattern/detail/reduce.hpp"

#include "RAJA/pattern/reduce.hpp"

#include "RAJA/policy/cuda/MemUtils_CUDA.hpp"

#include "RAJA/policy/cuda/policy.hpp"

#include "RAJA/policy/cuda/atomic.hpp"

#include "RAJA/policy/cuda/raja_cudaerrchk.hpp"

#include <cuda.h>

#include <type_traits>

namespace RAJA
{

namespace reduce
{

namespace cuda
{
//! atomic operator version of Combiner object
template <typename Combiner>
struct atomic;

template <typename T>
struct atomic<sum<T>>
{
  RAJA_DEVICE RAJA_INLINE
  void operator()(T &val, const T v)
  {
    RAJA::cuda::atomicAdd(&val, v);
  }
};

template <typename T>
struct atomic<min<T>>
{
  RAJA_DEVICE RAJA_INLINE
  void operator()(T &val, const T v)
  {
    RAJA::cuda::atomicMin(&val, v);
  }
};

template <typename T>
struct atomic<max<T>>
{
  RAJA_DEVICE RAJA_INLINE
  void operator()(T &val, const T v)
  {
    RAJA::cuda::atomicMax(&val, v);
  }
};

template < typename T >
struct cuda_atomic_available {
  static constexpr const bool value =
      (std::is_integral<T>::value && (4 == sizeof(T) || 8 == sizeof(T))) ||
      std::is_same<T, float>::value || std::is_same<T, double>::value;
};

} // namespace cuda

} // namespace reduce

namespace cuda
{

namespace impl
{

/*!
 * \brief Abstracts T into an equal or greater size array of integers whose
 * size is between min_integer_type_size and max_interger_type_size inclusive.
 */
template < typename T, size_t min_integer_type_size = 1, size_t max_integer_type_size = sizeof(long long) >
union AsIntegerArray {

  static_assert(min_integer_type_size<=max_integer_type_size, "incompatible min and max integer type size");
  using integer_type =
    typename std::conditional<((alignof(T)>=alignof(long long) &&
                                sizeof(long long)<=max_integer_type_size) ||
                               sizeof(long)<min_integer_type_size),
      long long,
      typename std::conditional<((alignof(T)>=alignof(long) &&
                                  sizeof(long)<=max_integer_type_size) ||
                                 sizeof(int)<min_integer_type_size),
        long,
        typename std::conditional<((alignof(T)>=alignof(int) &&
                                    sizeof(int)<=max_integer_type_size) ||
                                   sizeof(short)<min_integer_type_size),
          int,
          typename std::conditional<((alignof(T)>=alignof(short) &&
                                      sizeof(short)<=max_integer_type_size) ||
                                     sizeof(char)<min_integer_type_size),
            short,
            typename std::conditional<((alignof(T)>=alignof(char) &&
                                        sizeof(char)<=max_integer_type_size)),
              char,
              void
            >::type
          >::type
        >::type
      >::type
    >::type;
  static_assert(!std::is_same<integer_type, void>::value,    "could not find a compatible integer type");
  static_assert(sizeof(integer_type)>=min_integer_type_size, "integer_type smaller than min integer type size");
  static_assert(sizeof(integer_type)<=max_integer_type_size, "integer_type greater than max integer type size");

  constexpr static size_t num_integer_type = (sizeof(T) + sizeof(integer_type) - 1) / sizeof(integer_type);

  T value;
  integer_type array[num_integer_type];

  RAJA_HOST_DEVICE constexpr AsIntegerArray(T value_) : value(value_) {};

  RAJA_HOST_DEVICE constexpr size_t array_size() const { return num_integer_type; }
};

// cuda 8 only has shfl primitives for 32 bits while cuda 9 has 32 and 64 bits
constexpr const size_t min_shfl_int_type_size = sizeof(int);
#if (__CUDACC_VER_MAJOR__ >= 9)
constexpr const size_t max_shfl_int_type_size = sizeof(long long);
#else
constexpr const size_t max_shfl_int_type_size = sizeof(int);
#endif

/*!
 ******************************************************************************
 *
 * \brief Method to shuffle 32b registers in sum reduction for arbitrary type.
 *
 * \Note Returns an undefined value if src lane is inactive (divergence).
 *       Returns this lane's value if src lane is out of bounds or has exited.
 *
 ******************************************************************************
 */
template <typename T>
RAJA_DEVICE RAJA_INLINE
T shfl_xor_sync(T var, int laneMask)
{
  AsIntegerArray<T, min_shfl_int_type_size, max_shfl_int_type_size> u(var);

  for (int i = 0; i < u.array_size(); ++i) {
#if (__CUDACC_VER_MAJOR__ >= 9)
    u.array[i] = ::__shfl_xor_sync(0xffffffffu, u.array[i], laneMask);
#else
    u.array[i] = ::__shfl_xor(u.array[i], laneMask);
#endif
  }
  return u.value;
}

template <typename T>
RAJA_DEVICE RAJA_INLINE
T shfl_sync(T var, int srcLane)
{
  AsIntegerArray<T, min_shfl_int_type_size, max_shfl_int_type_size> u(var);

  for (int i = 0; i < u.array_size(); ++i) {
#if (__CUDACC_VER_MAJOR__ >= 9)
    u.array[i] = ::__shfl_sync(0xffffffffu, u.array[i], srcLane);
#else
    u.array[i] = ::__shfl(u.array[i], srcLane);
#endif
  }
  return u.value;
}

//! reduce values in block into thread 0
template <typename Combiner, typename T>
RAJA_DEVICE RAJA_INLINE
T block_reduce(T val)
{
  int numThreads = blockDim.x * blockDim.y * blockDim.z;

  int threadId = threadIdx.x + blockDim.x * threadIdx.y
                 + (blockDim.x * blockDim.y) * threadIdx.z;

  int warpId = threadId % WARP_SIZE;
  int warpNum = threadId / WARP_SIZE;

  T temp = val;

  if (numThreads % WARP_SIZE == 0) {

<<<<<<< HEAD
    // reduce each warp
    for (int i = 1; i < WARP_SIZE ; i *= 2) {
      T rhs = shfl_xor_sync(temp, i);
      Combiner{}(temp, rhs);
=======
      if (threadId < 1) {
        RAJA::atomic::atomicMin<T>(RAJA::atomic::cuda_atomic{}, &m_tally_device->tally, sd[threadId]);
      }
    }
#else
    if (!m_is_copy_host) {
      releaseCudaReductionTallyBlock(m_myID);
      releaseCudaReductionId(m_myID);
>>>>>>> 12116f4a
    }

  } else {

    // reduce each warp
    for (int i = 1; i < WARP_SIZE ; i *= 2) {
      int srcLane = threadId ^ i;
      T rhs = shfl_sync(temp, srcLane);
      // only add from threads that exist (don't double count own value)
      if (srcLane < numThreads) {
        Combiner{}(temp, rhs);
      }
    }

  }

  // reduce per warp values
  if (numThreads > WARP_SIZE) {

    __shared__ RAJA::detail::SoAArray<T, MAX_WARPS> sd;

    // write per warp values to shared memory
    if (warpId == 0) {
      sd.set(warpNum, temp);
    }

    __syncthreads();

    if (warpNum == 0) {

      // read per warp values
      if (warpId*WARP_SIZE < numThreads) {
        temp = sd.get(warpId);
      } else {
        temp = Combiner::identity();
      }

      for (int i = 1; i < WARP_SIZE ; i *= 2) {
        T rhs = shfl_xor_sync(temp, i);
        Combiner{}(temp, rhs);
      }
    }

    __syncthreads();

  }

  return temp;
}


//! reduce values in grid into thread 0 of last running block
//  returns true if put reduced value in val
template <typename Combiner, typename T, typename TempIterator>
RAJA_DEVICE RAJA_INLINE
bool grid_reduce(T& val,
                 TempIterator device_mem,
                 unsigned int* device_count)
{
  int numBlocks = gridDim.x * gridDim.y * gridDim.z;
  int numThreads = blockDim.x * blockDim.y * blockDim.z;
  unsigned int wrap_around = numBlocks - 1;

  int blockId = blockIdx.x + gridDim.x * blockIdx.y
                + (gridDim.x * gridDim.y) * blockIdx.z;

  int threadId = threadIdx.x + blockDim.x * threadIdx.y
                 + (blockDim.x * blockDim.y) * threadIdx.z;

<<<<<<< HEAD
  T temp = block_reduce<Combiner>(val);
=======
      if (threadId < 1) {
        RAJA::atomic::atomicMax<T>(RAJA::atomic::cuda_atomic{}, &m_tally_device->tally, sd[threadId]);
      }
    }
#else
    if (!m_is_copy_host) {
      releaseCudaReductionTallyBlock(m_myID);
      releaseCudaReductionId(m_myID);
    }
#endif
  }
>>>>>>> 12116f4a

  // one thread per block writes to device_mem
  bool lastBlock = false;
  if (threadId == 0) {
    device_mem.set(blockId, temp);
    // ensure write visible to all threadblocks
    __threadfence();
    // increment counter, (wraps back to zero if old count == wrap_around)
    unsigned int old_count = ::atomicInc(device_count, wrap_around);
    lastBlock = (old_count == wrap_around);
  }

  // returns non-zero value if any thread passes in a non-zero value
  lastBlock = __syncthreads_or(lastBlock);

  // last block accumulates values from device_mem
  if (lastBlock) {
    temp = Combiner::identity();

    for (int i = threadId; i < numBlocks; i += numThreads) {
      Combiner{}(temp, device_mem.get(i));
    }

    temp = block_reduce<Combiner>(temp);

    // one thread returns value
    if (threadId == 0) {
      val = temp;
    }
  }

  return lastBlock && threadId == 0;
}


//! reduce values in grid into thread 0 of last running block
//  returns true if put reduced value in val
template <typename Combiner, typename T>
RAJA_DEVICE RAJA_INLINE
bool grid_reduce_atomic(T& val,
                        T* device_mem,
                        unsigned int* device_count)
{
  int numBlocks = gridDim.x * gridDim.y * gridDim.z;
  unsigned int wrap_around = numBlocks + 1;

  int threadId = threadIdx.x + blockDim.x * threadIdx.y
                 + (blockDim.x * blockDim.y) * threadIdx.z;

  // one thread in first block initializes device_mem
  if (threadId == 0) {
    unsigned int old_val = ::atomicCAS(device_count, 0u, 1u);
    if (old_val == 0u) {
      device_mem[0] = Combiner::identity();
      __threadfence();
      ::atomicAdd(device_count, 1u);
    }
  }

  T temp = block_reduce<Combiner>(val);

  // one thread per block performs atomic on device_mem
  bool lastBlock = false;
  if (threadId == 0) {
    // thread waits for device_mem to be initialized
    while(static_cast<volatile unsigned int*>(device_count)[0] < 2u);
    __threadfence();
    RAJA::reduce::cuda::atomic<Combiner>{}(device_mem[0], temp);
    __threadfence();
    // increment counter, (wraps back to zero if old count == wrap_around)
    unsigned int old_count = ::atomicInc(device_count, wrap_around);
    lastBlock = (old_count == wrap_around);

    // last block gets value from device_mem
    if (lastBlock) {
      val = device_mem[0];
    }
  }

  return lastBlock;
}

}  // namespace impl

//! Object that manages pinned memory buffers for reduction results
//  use one per reducer object
template <typename T>
class PinnedTally
{
public:
  //! Object put in Pinned memory with value and pointer to next Node
  struct Node {
    Node* next;
    T value;
  };
  //! Object per stream to keep track of pinned memory nodes
  struct StreamNode {
    StreamNode* next;
    cudaStream_t stream;
    Node* node_list;
  };

  //! Iterator over streams used by reducer
  class StreamIterator {
  public:
    StreamIterator() = delete;

    StreamIterator(StreamNode* sn)
      : m_sn(sn)
    {
    }

    const StreamIterator& operator++()
    {
      m_sn = m_sn->next;
      return *this;
    }

    StreamIterator operator++(int)
    {
      StreamIterator ret = *this;
      this->operator++();
      return ret;
    }

    cudaStream_t& operator*()
    {
      return m_sn->stream;
    }

    bool operator==(const StreamIterator& rhs) const
    {
      return m_sn == rhs.m_sn;
    }

    bool operator!=(const StreamIterator& rhs) const
    {
      return !this->operator==(rhs);
    }

  private:
    StreamNode* m_sn;
  };

  //! Iterator over all values generated by reducer
  class StreamNodeIterator {
  public:
    StreamNodeIterator() = delete;

    StreamNodeIterator(StreamNode* sn, Node* n)
      : m_sn(sn), m_n(n)
    {
    }

    const StreamNodeIterator& operator++()
    {
      if (m_n->next) {
        m_n = m_n->next;
      } else if (m_sn->next) {
        m_sn = m_sn->next;
        m_n = m_sn->node_list;
      } else {
        m_sn = nullptr;
        m_n = nullptr;
      }
      return *this;
    }

    StreamNodeIterator operator++(int)
    {
      StreamNodeIterator ret = *this;
      this->operator++();
      return ret;
    }

<<<<<<< HEAD
    T& operator*()
    {
      return m_n->value;
    }
=======
      bool lastBlock = false;
      if (threadId < 1) {
        // write data to global memory block
        m_blockdata->values[blockId] = temp;
        // ensure write visible to all threadblocks
        __threadfence();
        // increment counter, (wraps back to zero at second parameter)
        unsigned int oldBlockCount =
            ::atomicInc((unsigned int *)&m_tally_device->retiredBlocks,
                      (blocks - 1));
        lastBlock = (oldBlockCount == (blocks - 1));
      }
>>>>>>> 12116f4a

    bool operator==(const StreamNodeIterator& rhs) const
    {
      return m_n == rhs.m_n;
    }

    bool operator!=(const StreamNodeIterator& rhs) const
    {
      return !this->operator==(rhs);
    }

  private:
    StreamNode* m_sn;
    Node* m_n;
  };

  PinnedTally()
    : stream_list(nullptr)
  {

  }

  PinnedTally(const PinnedTally&) = delete;

  //! get begin iterator over streams
  StreamIterator streamBegin()
  {
    return{stream_list};
  }

  //! get end iterator over streams
  StreamIterator streamEnd()
  {
    return{nullptr};
  }

  //! get begin iterator over values
  StreamNodeIterator begin()
  {
    return{stream_list, stream_list ? stream_list->node_list : nullptr};
  }

  //! get end iterator over values
  StreamNodeIterator end()
  {
    return{nullptr, nullptr};
  }

  //! get new value for use in stream
  T* new_value(cudaStream_t stream)
  {
#if defined(RAJA_ENABLE_OPENMP) && defined(_OPENMP)
    lock_guard<omp::mutex> lock(m_mutex);
#endif
    StreamNode* sn = stream_list;
    while(sn) {
      if (sn->stream == stream) break;
      sn = sn->next;
    }
    if (!sn) {
      sn = (StreamNode*)malloc(sizeof(StreamNode));
      sn->next = stream_list;
      sn->stream = stream;
      sn->node_list = nullptr;
      stream_list = sn;
    }
    Node* n = cuda::pinned_mempool_type::getInstance().template malloc<Node>(1);
    n->next = sn->node_list;
    sn->node_list = n;
    return &n->value;
  }

  //! synchronize all streams used
  void synchronize_streams()
  {
<<<<<<< HEAD
    auto end = streamEnd();
    for(auto s = streamBegin(); s != end; ++s) {
      synchronize(*s);
=======
#if defined(__CUDA_ARCH__)
    if (m_finish_reduction) {
      extern __shared__ unsigned char sd_block[];
      T *sd = reinterpret_cast<T *>(&sd_block[m_smem_offset]);

      int threadId = threadIdx.x + blockDim.x * threadIdx.y
                     + (blockDim.x * blockDim.y) * threadIdx.z;

      T temp = 0;
      __syncthreads();

      for (int i = BLOCK_SIZE / 2; i >= WARP_SIZE; i /= 2) {
        if (threadId < i) {
          sd[threadId] += sd[threadId + i];
        }
        __syncthreads();
      }

      if (threadId < WARP_SIZE) {
        temp = sd[threadId];
        for (int i = WARP_SIZE / 2; i > 0; i /= 2) {
          temp += HIDDEN::shfl_xor<T>(temp, i);
        }
      }

      // one thread adds to tally
      if (threadId == 0) {
        RAJA::atomic::atomicAdd<T>(RAJA::atomic::cuda_atomic{}, &(m_tally_device->tally), temp);
      }
>>>>>>> 12116f4a
    }
  }

  //! all values used in all streams
  void free_list()
  {
    while (stream_list) {
      StreamNode* s = stream_list;
      while (s->node_list) {
        Node* n = s->node_list;
        s->node_list = n->next;
        cuda::pinned_mempool_type::getInstance().free(n);
      }
      stream_list = s->next;
      free(s);
    }
  }

  ~PinnedTally()
  {
    free_list();
  }

#if defined(RAJA_ENABLE_OPENMP) && defined(_OPENMP)
  omp::mutex m_mutex;
#endif

private:
  StreamNode* stream_list;
};

//
//////////////////////////////////////////////////////////////////////
//
// Reduction classes.
//
//////////////////////////////////////////////////////////////////////
//

//! Reduction data for Cuda Offload -- stores value, host pointer, and device pointer
template <bool Async, typename Combiner, typename T>
struct Reduce_Data {

  mutable T value;
  unsigned int *device_count;
  RAJA::detail::SoAPtr<T, device_mempool_type> device;
  bool own_device_ptr;

  //! disallow default constructor
  Reduce_Data() = delete;

  /*! \brief create from a default value and offload information
   *
   *  allocates PinnedTally to hold device values
   */
  explicit Reduce_Data(T initValue)
      : value{initValue},
        device_count{nullptr},
        device{},
        own_device_ptr{false}
  {
  }

  RAJA_HOST_DEVICE
  Reduce_Data(const Reduce_Data &other)
      : value{Combiner::identity()},
        device_count{other.device_count},
        device{other.device},
        own_device_ptr{false}
  {
  }

  RAJA_DEVICE
  void grid_reduce(T* output)
  {
    T temp = value;

<<<<<<< HEAD
    if (impl::grid_reduce<Combiner>(temp, device,
                                    device_count)) {
      *output = temp;
=======
      for (int i = WARP_SIZE / 2; i > 0; i /= 2) {
        if (threadId < i) {
          RAJA_MINLOC_UNSTRUCTURED(sd_val[threadId],
                                   sd_idx[threadId],
                                   sd_val[threadId],
                                   sd_idx[threadId],
                                   sd_val[threadId + i],
                                   sd_idx[threadId + i]);
        }
      }

      bool lastBlock = false;
      if (threadId < 1) {
        m_blockdata->values[blockId] = sd_val[threadId];
        m_blockdata->indices[blockId] = sd_idx[threadId];

        __threadfence();
        unsigned int oldBlockCount =
            ::atomicInc((unsigned int *)&m_tally_device->retiredBlocks,
                      (blocks - 1));
        lastBlock = (oldBlockCount == (blocks - 1));
      }
      lastBlock = __syncthreads_or(lastBlock);

      if (lastBlock) {
        CudaReductionLocType<T> lmin{sd_val[0], sd_idx[0]};

        int threads = blockDim.x * blockDim.y * blockDim.z;
        for (int i = threadId; i < blocks; i += threads) {
          RAJA_MINLOC_UNSTRUCTURED(lmin.val,
                                   lmin.idx,
                                   lmin.val,
                                   lmin.idx,
                                   m_blockdata->values[i],
                                   m_blockdata->indices[i]);
        }
        sd_val[threadId] = lmin.val;
        sd_idx[threadId] = lmin.idx;
        __syncthreads();

        for (int i = BLOCK_SIZE / 2; i >= WARP_SIZE; i /= 2) {
          if (threadId < i) {
            RAJA_MINLOC_UNSTRUCTURED(sd_val[threadId],
                                     sd_idx[threadId],
                                     sd_val[threadId],
                                     sd_idx[threadId],
                                     sd_val[threadId + i],
                                     sd_idx[threadId + i]);
          }
          __syncthreads();
        }

        for (int i = WARP_SIZE / 2; i > 0; i /= 2) {
          if (threadId < i) {
            RAJA_MINLOC_UNSTRUCTURED(sd_val[threadId],
                                     sd_idx[threadId],
                                     sd_val[threadId],
                                     sd_idx[threadId],
                                     sd_val[threadId + i],
                                     sd_idx[threadId + i]);
          }
        }

        if (threadId < 1) {
          RAJA_MINLOC_UNSTRUCTURED(m_tally_device->tally.val,
                                   m_tally_device->tally.idx,
                                   m_tally_device->tally.val,
                                   m_tally_device->tally.idx,
                                   sd_val[threadId],
                                   sd_idx[threadId]);
        }
      }
>>>>>>> 12116f4a
    }
  }

  //! check and setup for device
  //  allocate device pointers and get a new result buffer from the pinned tally
  bool setupForDevice()
  {
    bool act = !device.allocated() && setupReducers();
    if (act) {
      dim3 gridDim = currentGridDim();
      size_t numBlocks = gridDim.x * gridDim.y * gridDim.z;
      device.allocate(numBlocks);
      device_count = device_zeroed_mempool_type::getInstance().template malloc<unsigned int>(1);
      own_device_ptr = true;
    }
    return act;
  }

  //! if own resources teardown device setup
  //  free device pointers
  void teardownForDevice()
  {
    if(own_device_ptr) {
      device.deallocate();
      device_zeroed_mempool_type::getInstance().free(device_count);  device_count = nullptr;
      own_device_ptr = false;
    }
  }
};


//! Reduction data for Cuda Offload -- stores value, host pointer
template <bool Async, typename Combiner, typename T>
struct ReduceAtomic_Data {

  mutable T value;
  unsigned int* device_count;
  T* device;
  bool own_device_ptr;

  //! disallow default constructor
  ReduceAtomic_Data() = delete;

  /*! \brief create from a default value and offload information
   *
   *  allocates PinnedTally to hold device values
   */
  explicit ReduceAtomic_Data(T initValue)
      : value{initValue},
        device_count{nullptr},
        device{nullptr},
        own_device_ptr{false}
  {
  }

  RAJA_HOST_DEVICE
  ReduceAtomic_Data(const ReduceAtomic_Data &other)
      : value{Combiner::identity()},
        device_count{other.device_count},
        device{other.device},
        own_device_ptr{false}
  {
  }

  RAJA_DEVICE
  void grid_reduce(T* output)
  {
    T temp = value;

    if (impl::grid_reduce_atomic<Combiner>(temp, device,
                                    device_count)) {
      *output = temp;
    }
  }

  //! check and setup for device
  //  allocate device pointers and get a new result buffer from the pinned tally
  bool setupForDevice()
  {
    bool act = !device && setupReducers();
    if (act) {
      device = device_mempool_type::getInstance().template malloc<T>(1);
      device_count = device_zeroed_mempool_type::getInstance().template malloc<unsigned int>(1);
      own_device_ptr = true;
    }
    return act;
  }

  //! if own resources teardown device setup
  //  free device pointers
  void teardownForDevice()
  {
    if(own_device_ptr) {
      device_mempool_type::getInstance().free(device);  device = nullptr;
      device_zeroed_mempool_type::getInstance().free(device_count);  device_count = nullptr;
      own_device_ptr = false;
    }
  }
};

//! Cuda Reduction entity -- generalize on reduction, and type
template <bool Async, typename Combiner, typename T, bool maybe_atomic>
struct Reduce {
  Reduce() = delete;

  //! create a reduce object
  //  the original object's parent is itself
  explicit Reduce(T init_val)
      : parent{this},
        tally_or_val_ptr{new PinnedTally<T>},
        val(init_val)
  {
  }

  //! copy and on host attempt to setup for device
  RAJA_HOST_DEVICE
  Reduce(const Reduce & other)
#if !defined(__CUDA_ARCH__)
      : parent{other.parent},
#else
      : parent{&other},
#endif
        tally_or_val_ptr{other.tally_or_val_ptr},
        val(other.val)
  {
#if !defined(__CUDA_ARCH__)
    if (parent) {
      if (val.setupForDevice()) {
        tally_or_val_ptr.val_ptr = tally_or_val_ptr.list->new_value(currentStream());
        parent = nullptr;
      }
    }
#endif
  }

  //! apply reduction upon destruction and cleanup resources owned by this copy
  //  on device store in pinned buffer on host
  RAJA_HOST_DEVICE
  ~Reduce()
  {
<<<<<<< HEAD
#if !defined(__CUDA_ARCH__)
    if (parent == this) {
      delete tally_or_val_ptr.list; tally_or_val_ptr.list = nullptr;
    } else if (parent) {
#if defined(RAJA_ENABLE_OPENMP) && defined(_OPENMP)
      lock_guard<omp::mutex> lock(tally_or_val_ptr.list->m_mutex);
#endif
      parent->combine(val.value);
    } else {
      val.teardownForDevice();
      tally_or_val_ptr.val_ptr = nullptr;
=======
#if defined(__CUDA_ARCH__)
    if (m_finish_reduction) {
      extern __shared__ unsigned char sd_block[];
      T *sd_val = reinterpret_cast<T *>(&sd_block[m_smem_offset]);
      Index_type *sd_idx = reinterpret_cast<Index_type *>(
          &sd_block[m_smem_offset + sizeof(T) * BLOCK_SIZE]);

      int blockId = blockIdx.x + blockIdx.y * gridDim.x
                    + gridDim.x * gridDim.y * blockIdx.z;

      int blocks = gridDim.x * gridDim.y * gridDim.z;

      int threadId = threadIdx.x + blockDim.x * threadIdx.y
                     + (blockDim.x * blockDim.y) * threadIdx.z;

      __syncthreads();

      for (int i = BLOCK_SIZE / 2; i >= WARP_SIZE; i /= 2) {
        if (threadId < i) {
          RAJA_MAXLOC_UNSTRUCTURED(sd_val[threadId],
                                   sd_idx[threadId],
                                   sd_val[threadId],
                                   sd_idx[threadId],
                                   sd_val[threadId + i],
                                   sd_idx[threadId + i]);
        }
        __syncthreads();
      }

      for (int i = WARP_SIZE / 2; i > 0; i /= 2) {
        if (threadId < i) {
          RAJA_MAXLOC_UNSTRUCTURED(sd_val[threadId],
                                   sd_idx[threadId],
                                   sd_val[threadId],
                                   sd_idx[threadId],
                                   sd_val[threadId + i],
                                   sd_idx[threadId + i]);
        }
      }

      bool lastBlock = false;
      if (threadId < 1) {
        m_blockdata->values[blockId] = sd_val[threadId];
        m_blockdata->indices[blockId] = sd_idx[threadId];

        __threadfence();
        unsigned int oldBlockCount =
            ::atomicInc((unsigned int *)&m_tally_device->retiredBlocks,
                      (blocks - 1));
        lastBlock = (oldBlockCount == (blocks - 1));
      }
      lastBlock = __syncthreads_or(lastBlock);

      if (lastBlock) {
        CudaReductionLocType<T> lmax{sd_val[0], sd_idx[0]};

        int threads = blockDim.x * blockDim.y * blockDim.z;
        for (int i = threadId; i < blocks; i += threads) {
          RAJA_MAXLOC_UNSTRUCTURED(lmax.val,
                                   lmax.idx,
                                   lmax.val,
                                   lmax.idx,
                                   m_blockdata->values[i],
                                   m_blockdata->indices[i]);
        }
        sd_val[threadId] = lmax.val;
        sd_idx[threadId] = lmax.idx;
        __syncthreads();

        for (int i = BLOCK_SIZE / 2; i >= WARP_SIZE; i /= 2) {
          if (threadId < i) {
            RAJA_MAXLOC_UNSTRUCTURED(sd_val[threadId],
                                     sd_idx[threadId],
                                     sd_val[threadId],
                                     sd_idx[threadId],
                                     sd_val[threadId + i],
                                     sd_idx[threadId + i]);
          }
          __syncthreads();
        }

        for (int i = WARP_SIZE / 2; i > 0; i /= 2) {
          if (threadId < i) {
            RAJA_MAXLOC_UNSTRUCTURED(sd_val[threadId],
                                     sd_idx[threadId],
                                     sd_val[threadId],
                                     sd_idx[threadId],
                                     sd_val[threadId + i],
                                     sd_idx[threadId + i]);
          }
        }

        if (threadId < 1) {
          RAJA_MAXLOC_UNSTRUCTURED(m_tally_device->tally.val,
                                   m_tally_device->tally.idx,
                                   m_tally_device->tally.val,
                                   m_tally_device->tally.idx,
                                   sd_val[threadId],
                                   sd_idx[threadId]);
        }
      }
>>>>>>> 12116f4a
    }
#else
    if (!parent->parent) {
      val.grid_reduce(tally_or_val_ptr.val_ptr);
    } else {
      parent->combine(val.value);
    }
#endif
  }

  //! map result value back to host if not done already; return aggregate value
  operator T()
  {
    auto n = tally_or_val_ptr.list->begin();
    auto end = tally_or_val_ptr.list->end();
    if (n != end) {
      tally_or_val_ptr.list->synchronize_streams();
      for ( ; n != end; ++n) {
        Combiner{}(val.value, *n);
      }
      tally_or_val_ptr.list->free_list();
    }
    return val.value;
  }
  //! alias for operator T()
  T get() { return operator T(); }

  //! apply reduction (const version) -- still combines internal values
  RAJA_HOST_DEVICE
  void combine(T other) const
  {
    Combiner{}(val.value,other);
  }

  /*!
   *  \return reference to the local value
   */
  T& local() const { return val.value; }

  T get_combined() const { return val.value; }

private:
  const Reduce* parent;

  //! union to hold either pointer to PinnedTally or poiter to value
  //  only use list before setup for device and only use val_ptr after
  union tally_u {
    PinnedTally<T>* list;
    T *val_ptr;
    constexpr tally_u(PinnedTally<T>* l) : list(l) {};
    constexpr tally_u(T *v_ptr) : val_ptr(v_ptr) {};
  };

  tally_u tally_or_val_ptr;

  //! cuda reduction data storage class and folding algorithm
  using reduce_data_type = typename std::conditional<maybe_atomic && RAJA::reduce::cuda::cuda_atomic_available<T>::value,
                            cuda::ReduceAtomic_Data<Async, Combiner, T>,
                            cuda::Reduce_Data<Async, Combiner, T>>::type;

  //! storage for reduction data
  reduce_data_type val;
};

}  // end namespace cuda

//! specialization of ReduceSum for cuda_reduce
template <size_t BLOCK_SIZE, bool Async, bool maybe_atomic, typename T>
struct ReduceSum<cuda_reduce<BLOCK_SIZE, Async, maybe_atomic>, T>
    : public cuda::Reduce<Async, RAJA::reduce::sum<T>, T, maybe_atomic> {
  using Base = cuda::Reduce<Async, RAJA::reduce::sum<T>, T, maybe_atomic>;
  using Base::Base;
  //! enable operator+= for ReduceSum -- alias for combine()
  RAJA_HOST_DEVICE
  const ReduceSum &operator+=(T rhs) const
  {
    this->combine(rhs);
    return *this;
  }
};

//! specialization of ReduceMin for cuda_reduce
template <size_t BLOCK_SIZE, bool Async, bool maybe_atomic, typename T>
struct ReduceMin<cuda_reduce<BLOCK_SIZE, Async, maybe_atomic>, T>
    : public cuda::Reduce<Async, RAJA::reduce::min<T>, T, maybe_atomic> {
  using Base = cuda::Reduce<Async, RAJA::reduce::min<T>, T, maybe_atomic>;
  using Base::Base;
  //! enable min() for ReduceMin -- alias for combine()
  RAJA_HOST_DEVICE
  const ReduceMin &min(T rhs) const
  {
    this->combine(rhs);
    return *this;
  }
};

//! specialization of ReduceMax for cuda_reduce
template <size_t BLOCK_SIZE, bool Async, bool maybe_atomic, typename T>
struct ReduceMax<cuda_reduce<BLOCK_SIZE, Async, maybe_atomic>, T>
    : public cuda::Reduce<Async, RAJA::reduce::max<T>, T, maybe_atomic> {
  using Base = cuda::Reduce<Async, RAJA::reduce::max<T>, T, maybe_atomic>;
  using Base::Base;
  //! enable max() for ReduceMax -- alias for combine()
  RAJA_HOST_DEVICE
  const ReduceMax &max(T rhs) const
  {
    this->combine(rhs);
    return *this;
  }
};

//! specialization of ReduceMinLoc for cuda_reduce
template <size_t BLOCK_SIZE, bool Async, bool maybe_atomic, typename T>
struct ReduceMinLoc<cuda_reduce<BLOCK_SIZE, Async, maybe_atomic>, T>
    : public cuda::Reduce<Async, RAJA::reduce::min<RAJA::reduce::detail::ValueLoc<T>>, RAJA::reduce::detail::ValueLoc<T>, maybe_atomic> {
  using value_type = RAJA::reduce::detail::ValueLoc<T>;
  using Base = cuda::Reduce<Async, RAJA::reduce::min<value_type>, value_type, maybe_atomic>;
  using Base::Base;

  //! constructor requires a default value for the reducer
  explicit ReduceMinLoc(T init_val, Index_type init_idx)
      : Base(value_type(init_val, init_idx))
  {
  }
  //! reducer function; updates the current instance's state
  RAJA_HOST_DEVICE
  const ReduceMinLoc &minloc(T rhs, Index_type loc) const
  {
    this->combine(value_type(rhs, loc));
    return *this;
  }

  //! Get the calculated reduced value
  Index_type getLoc() { return Base::get().getLoc(); }

  //! Get the calculated reduced value
  operator T() { return Base::get(); }

  //! Get the calculated reduced value
  T get() { return Base::get(); }
};

//! specialization of ReduceMaxLoc for cuda_reduce
template <size_t BLOCK_SIZE, bool Async, bool maybe_atomic, typename T>
struct ReduceMaxLoc<cuda_reduce<BLOCK_SIZE, Async, maybe_atomic>, T>
    : public cuda::Reduce<Async, RAJA::reduce::max<RAJA::reduce::detail::ValueLoc<T, false>>, RAJA::reduce::detail::ValueLoc<T, false>, maybe_atomic> {
  using value_type = RAJA::reduce::detail::ValueLoc<T, false>;
  using Base = cuda::Reduce<Async, RAJA::reduce::max<value_type>, value_type, maybe_atomic>;
  using Base::Base;

  //! constructor requires a default value for the reducer
  explicit ReduceMaxLoc(T init_val, Index_type init_idx)
      : Base(value_type(init_val, init_idx))
  {
  }
  //! reducer function; updates the current instance's state
  RAJA_HOST_DEVICE
  const ReduceMaxLoc &maxloc(T rhs, Index_type loc) const
  {
    this->combine(value_type(rhs, loc));
    return *this;
  }

  //! Get the calculated reduced value
  Index_type getLoc() { return Base::get().getLoc(); }

  //! Get the calculated reduced value
  operator T() { return Base::get(); }

  //! Get the calculated reduced value
  T get() { return Base::get(); }
};

}  // closing brace for RAJA namespace

#endif  // closing endif for RAJA_ENABLE_CUDA guard

#endif  // closing endif for header file include guard<|MERGE_RESOLUTION|>--- conflicted
+++ resolved
@@ -104,7 +104,7 @@
   RAJA_DEVICE RAJA_INLINE
   void operator()(T &val, const T v)
   {
-    RAJA::cuda::atomicAdd(&val, v);
+    RAJA::atomic::atomicAdd<T>(RAJA::atomic::cuda_atomic{}, &val, v);
   }
 };
 
@@ -114,7 +114,7 @@
   RAJA_DEVICE RAJA_INLINE
   void operator()(T &val, const T v)
   {
-    RAJA::cuda::atomicMin(&val, v);
+    RAJA::atomic::atomicMin<T>(RAJA::atomic::cuda_atomic{}, &val, v);
   }
 };
 
@@ -124,7 +124,7 @@
   RAJA_DEVICE RAJA_INLINE
   void operator()(T &val, const T v)
   {
-    RAJA::cuda::atomicMax(&val, v);
+    RAJA::atomic::atomicMax<T>(RAJA::atomic::cuda_atomic{}, &val, v);
   }
 };
 
@@ -260,21 +260,10 @@
 
   if (numThreads % WARP_SIZE == 0) {
 
-<<<<<<< HEAD
     // reduce each warp
     for (int i = 1; i < WARP_SIZE ; i *= 2) {
       T rhs = shfl_xor_sync(temp, i);
       Combiner{}(temp, rhs);
-=======
-      if (threadId < 1) {
-        RAJA::atomic::atomicMin<T>(RAJA::atomic::cuda_atomic{}, &m_tally_device->tally, sd[threadId]);
-      }
-    }
-#else
-    if (!m_is_copy_host) {
-      releaseCudaReductionTallyBlock(m_myID);
-      releaseCudaReductionId(m_myID);
->>>>>>> 12116f4a
     }
 
   } else {
@@ -344,21 +333,7 @@
   int threadId = threadIdx.x + blockDim.x * threadIdx.y
                  + (blockDim.x * blockDim.y) * threadIdx.z;
 
-<<<<<<< HEAD
   T temp = block_reduce<Combiner>(val);
-=======
-      if (threadId < 1) {
-        RAJA::atomic::atomicMax<T>(RAJA::atomic::cuda_atomic{}, &m_tally_device->tally, sd[threadId]);
-      }
-    }
-#else
-    if (!m_is_copy_host) {
-      releaseCudaReductionTallyBlock(m_myID);
-      releaseCudaReductionId(m_myID);
-    }
-#endif
-  }
->>>>>>> 12116f4a
 
   // one thread per block writes to device_mem
   bool lastBlock = false;
@@ -534,25 +509,10 @@
       return ret;
     }
 
-<<<<<<< HEAD
     T& operator*()
     {
       return m_n->value;
     }
-=======
-      bool lastBlock = false;
-      if (threadId < 1) {
-        // write data to global memory block
-        m_blockdata->values[blockId] = temp;
-        // ensure write visible to all threadblocks
-        __threadfence();
-        // increment counter, (wraps back to zero at second parameter)
-        unsigned int oldBlockCount =
-            ::atomicInc((unsigned int *)&m_tally_device->retiredBlocks,
-                      (blocks - 1));
-        lastBlock = (oldBlockCount == (blocks - 1));
-      }
->>>>>>> 12116f4a
 
     bool operator==(const StreamNodeIterator& rhs) const
     {
@@ -628,41 +588,9 @@
   //! synchronize all streams used
   void synchronize_streams()
   {
-<<<<<<< HEAD
     auto end = streamEnd();
     for(auto s = streamBegin(); s != end; ++s) {
       synchronize(*s);
-=======
-#if defined(__CUDA_ARCH__)
-    if (m_finish_reduction) {
-      extern __shared__ unsigned char sd_block[];
-      T *sd = reinterpret_cast<T *>(&sd_block[m_smem_offset]);
-
-      int threadId = threadIdx.x + blockDim.x * threadIdx.y
-                     + (blockDim.x * blockDim.y) * threadIdx.z;
-
-      T temp = 0;
-      __syncthreads();
-
-      for (int i = BLOCK_SIZE / 2; i >= WARP_SIZE; i /= 2) {
-        if (threadId < i) {
-          sd[threadId] += sd[threadId + i];
-        }
-        __syncthreads();
-      }
-
-      if (threadId < WARP_SIZE) {
-        temp = sd[threadId];
-        for (int i = WARP_SIZE / 2; i > 0; i /= 2) {
-          temp += HIDDEN::shfl_xor<T>(temp, i);
-        }
-      }
-
-      // one thread adds to tally
-      if (threadId == 0) {
-        RAJA::atomic::atomicAdd<T>(RAJA::atomic::cuda_atomic{}, &(m_tally_device->tally), temp);
-      }
->>>>>>> 12116f4a
     }
   }
 
@@ -740,84 +668,9 @@
   {
     T temp = value;
 
-<<<<<<< HEAD
     if (impl::grid_reduce<Combiner>(temp, device,
                                     device_count)) {
       *output = temp;
-=======
-      for (int i = WARP_SIZE / 2; i > 0; i /= 2) {
-        if (threadId < i) {
-          RAJA_MINLOC_UNSTRUCTURED(sd_val[threadId],
-                                   sd_idx[threadId],
-                                   sd_val[threadId],
-                                   sd_idx[threadId],
-                                   sd_val[threadId + i],
-                                   sd_idx[threadId + i]);
-        }
-      }
-
-      bool lastBlock = false;
-      if (threadId < 1) {
-        m_blockdata->values[blockId] = sd_val[threadId];
-        m_blockdata->indices[blockId] = sd_idx[threadId];
-
-        __threadfence();
-        unsigned int oldBlockCount =
-            ::atomicInc((unsigned int *)&m_tally_device->retiredBlocks,
-                      (blocks - 1));
-        lastBlock = (oldBlockCount == (blocks - 1));
-      }
-      lastBlock = __syncthreads_or(lastBlock);
-
-      if (lastBlock) {
-        CudaReductionLocType<T> lmin{sd_val[0], sd_idx[0]};
-
-        int threads = blockDim.x * blockDim.y * blockDim.z;
-        for (int i = threadId; i < blocks; i += threads) {
-          RAJA_MINLOC_UNSTRUCTURED(lmin.val,
-                                   lmin.idx,
-                                   lmin.val,
-                                   lmin.idx,
-                                   m_blockdata->values[i],
-                                   m_blockdata->indices[i]);
-        }
-        sd_val[threadId] = lmin.val;
-        sd_idx[threadId] = lmin.idx;
-        __syncthreads();
-
-        for (int i = BLOCK_SIZE / 2; i >= WARP_SIZE; i /= 2) {
-          if (threadId < i) {
-            RAJA_MINLOC_UNSTRUCTURED(sd_val[threadId],
-                                     sd_idx[threadId],
-                                     sd_val[threadId],
-                                     sd_idx[threadId],
-                                     sd_val[threadId + i],
-                                     sd_idx[threadId + i]);
-          }
-          __syncthreads();
-        }
-
-        for (int i = WARP_SIZE / 2; i > 0; i /= 2) {
-          if (threadId < i) {
-            RAJA_MINLOC_UNSTRUCTURED(sd_val[threadId],
-                                     sd_idx[threadId],
-                                     sd_val[threadId],
-                                     sd_idx[threadId],
-                                     sd_val[threadId + i],
-                                     sd_idx[threadId + i]);
-          }
-        }
-
-        if (threadId < 1) {
-          RAJA_MINLOC_UNSTRUCTURED(m_tally_device->tally.val,
-                                   m_tally_device->tally.idx,
-                                   m_tally_device->tally.val,
-                                   m_tally_device->tally.idx,
-                                   sd_val[threadId],
-                                   sd_idx[threadId]);
-        }
-      }
->>>>>>> 12116f4a
     }
   }
 
@@ -958,7 +811,6 @@
   RAJA_HOST_DEVICE
   ~Reduce()
   {
-<<<<<<< HEAD
 #if !defined(__CUDA_ARCH__)
     if (parent == this) {
       delete tally_or_val_ptr.list; tally_or_val_ptr.list = nullptr;
@@ -970,109 +822,6 @@
     } else {
       val.teardownForDevice();
       tally_or_val_ptr.val_ptr = nullptr;
-=======
-#if defined(__CUDA_ARCH__)
-    if (m_finish_reduction) {
-      extern __shared__ unsigned char sd_block[];
-      T *sd_val = reinterpret_cast<T *>(&sd_block[m_smem_offset]);
-      Index_type *sd_idx = reinterpret_cast<Index_type *>(
-          &sd_block[m_smem_offset + sizeof(T) * BLOCK_SIZE]);
-
-      int blockId = blockIdx.x + blockIdx.y * gridDim.x
-                    + gridDim.x * gridDim.y * blockIdx.z;
-
-      int blocks = gridDim.x * gridDim.y * gridDim.z;
-
-      int threadId = threadIdx.x + blockDim.x * threadIdx.y
-                     + (blockDim.x * blockDim.y) * threadIdx.z;
-
-      __syncthreads();
-
-      for (int i = BLOCK_SIZE / 2; i >= WARP_SIZE; i /= 2) {
-        if (threadId < i) {
-          RAJA_MAXLOC_UNSTRUCTURED(sd_val[threadId],
-                                   sd_idx[threadId],
-                                   sd_val[threadId],
-                                   sd_idx[threadId],
-                                   sd_val[threadId + i],
-                                   sd_idx[threadId + i]);
-        }
-        __syncthreads();
-      }
-
-      for (int i = WARP_SIZE / 2; i > 0; i /= 2) {
-        if (threadId < i) {
-          RAJA_MAXLOC_UNSTRUCTURED(sd_val[threadId],
-                                   sd_idx[threadId],
-                                   sd_val[threadId],
-                                   sd_idx[threadId],
-                                   sd_val[threadId + i],
-                                   sd_idx[threadId + i]);
-        }
-      }
-
-      bool lastBlock = false;
-      if (threadId < 1) {
-        m_blockdata->values[blockId] = sd_val[threadId];
-        m_blockdata->indices[blockId] = sd_idx[threadId];
-
-        __threadfence();
-        unsigned int oldBlockCount =
-            ::atomicInc((unsigned int *)&m_tally_device->retiredBlocks,
-                      (blocks - 1));
-        lastBlock = (oldBlockCount == (blocks - 1));
-      }
-      lastBlock = __syncthreads_or(lastBlock);
-
-      if (lastBlock) {
-        CudaReductionLocType<T> lmax{sd_val[0], sd_idx[0]};
-
-        int threads = blockDim.x * blockDim.y * blockDim.z;
-        for (int i = threadId; i < blocks; i += threads) {
-          RAJA_MAXLOC_UNSTRUCTURED(lmax.val,
-                                   lmax.idx,
-                                   lmax.val,
-                                   lmax.idx,
-                                   m_blockdata->values[i],
-                                   m_blockdata->indices[i]);
-        }
-        sd_val[threadId] = lmax.val;
-        sd_idx[threadId] = lmax.idx;
-        __syncthreads();
-
-        for (int i = BLOCK_SIZE / 2; i >= WARP_SIZE; i /= 2) {
-          if (threadId < i) {
-            RAJA_MAXLOC_UNSTRUCTURED(sd_val[threadId],
-                                     sd_idx[threadId],
-                                     sd_val[threadId],
-                                     sd_idx[threadId],
-                                     sd_val[threadId + i],
-                                     sd_idx[threadId + i]);
-          }
-          __syncthreads();
-        }
-
-        for (int i = WARP_SIZE / 2; i > 0; i /= 2) {
-          if (threadId < i) {
-            RAJA_MAXLOC_UNSTRUCTURED(sd_val[threadId],
-                                     sd_idx[threadId],
-                                     sd_val[threadId],
-                                     sd_idx[threadId],
-                                     sd_val[threadId + i],
-                                     sd_idx[threadId + i]);
-          }
-        }
-
-        if (threadId < 1) {
-          RAJA_MAXLOC_UNSTRUCTURED(m_tally_device->tally.val,
-                                   m_tally_device->tally.idx,
-                                   m_tally_device->tally.val,
-                                   m_tally_device->tally.idx,
-                                   sd_val[threadId],
-                                   sd_idx[threadId]);
-        }
-      }
->>>>>>> 12116f4a
     }
 #else
     if (!parent->parent) {
