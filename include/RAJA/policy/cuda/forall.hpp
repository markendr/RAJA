--- conflicted
+++ resolved
@@ -149,38 +149,7 @@
   }
 }
 
-<<<<<<< HEAD
-/*!
- ******************************************************************************
- *
- * \brief  CUDA kernal forall_Icount template for indiraction array.
- *
- *         NOTE: lambda loop body requires two args (icount, index).
- *
- ******************************************************************************
- */
-template <typename Iterator,
-          typename LoopBody,
-          typename IndexType,
-          typename IndexType2>
-__global__ void forall_Icount_cuda_kernel(LoopBody loop_body,
-                                          const Iterator idx,
-                                          IndexType length,
-                                          IndexType2 icount)
-{
-  using RAJA::internal::thread_privatize;
-  auto privatizer = thread_privatize(loop_body);
-  auto body = privatizer.get_priv();
-  auto ii = static_cast<IndexType>(getGlobalIdx_1D_1D());
-  if (ii < length) {
-    body(static_cast<IndexType>(ii + icount), idx[ii]);
-  }
-}
-
-}  // end INTERNAL namespace for helper functions
-=======
 }  // end impl namespace
->>>>>>> e0abee83
 
 //
 ////////////////////////////////////////////////////////////////////////
