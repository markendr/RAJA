/*!
 ******************************************************************************
 *
 * \file
 *
 * \brief   Header file for CUDA tiled executors.
 *
 ******************************************************************************
 */

//~~~~~~~~~~~~~~~~~~~~~~~~~~~~~~~~~~~~~~~~~~~~~~~~~~~~~~~~~~~~~~~~~~~~~~~~~~~//
// Copyright (c) 2016-20, Lawrence Livermore National Security, LLC
// and RAJA project contributors. See the RAJA/COPYRIGHT file for details.
//
// SPDX-License-Identifier: (BSD-3-Clause)
//~~~~~~~~~~~~~~~~~~~~~~~~~~~~~~~~~~~~~~~~~~~~~~~~~~~~~~~~~~~~~~~~~~~~~~~~~~~//

#ifndef RAJA_policy_cuda_kernel_TileTCount_HPP
#define RAJA_policy_cuda_kernel_TileTCount_HPP

#include "RAJA/config.hpp"

#if defined(RAJA_ENABLE_CUDA)

#include <iostream>
#include <type_traits>

#include "camp/camp.hpp"
#include "camp/concepts.hpp"
#include "camp/tuple.hpp"

#include "RAJA/util/macros.hpp"
#include "RAJA/util/types.hpp"

#include "RAJA/pattern/kernel/Tile.hpp"
#include "RAJA/pattern/kernel/internal.hpp"

namespace RAJA
{
namespace internal
{

/*!
 * A specialized RAJA::kernel cuda_impl executor for statement::TileTCount
 * Assigns the tile segment to segment ArgumentId
 * Assigns the tile index to param ParamId
 */
template <typename Data,
          camp::idx_t ArgumentId,
          typename ParamId,
          typename TPol,
          typename... EnclosedStmts,
          typename Types>
struct CudaStatementExecutor<
    Data,
    statement::TileTCount<ArgumentId, ParamId, TPol, seq_exec, EnclosedStmts...>, Types>
    : public CudaStatementExecutor<
        Data,
        statement::Tile<ArgumentId, TPol, seq_exec, EnclosedStmts...>, Types> {

  using Base = CudaStatementExecutor<
      Data,
      statement::Tile<ArgumentId, TPol, seq_exec, EnclosedStmts...>, Types>;

  using typename Base::enclosed_stmts_t;
  using typename Base::diff_t;

  static
  inline
  RAJA_DEVICE
  void exec(Data &data, bool thread_active){
    // Get the segment referenced by this Tile statement
    auto &segment = camp::get<ArgumentId>(data.segment_tuple);

    // Keep copy of original segment, so we can restore it
    using segment_t = camp::decay<decltype(segment)>;
    segment_t orig_segment = segment;

<<<<<<< HEAD
    using diff_type = segment_diff_type<ArgumentId, Data>;
    diff_type chunk_size = TPol::chunk_size;

    // compute trip count
    diff_type len = segment.end() - segment.begin();

    // Iterate through tiles
    for (diff_type i = 0, t = 0; i < len; i += chunk_size, ++t) {
=======
    diff_t chunk_size = TPol::chunk_size;

    // compute trip count
    diff_t len = segment.end() - segment.begin();

    // Iterate through tiles
    for (diff_t i = 0, t = 0; i < len; i += chunk_size, ++t) {
>>>>>>> bd0c0883

      // Assign our new tiled segment
      segment = orig_segment.slice(i, chunk_size);
      data.template assign_param<ParamId>(t);

      // execute enclosed statements
      enclosed_stmts_t::exec(data, thread_active);
    }

    // Set range back to original values
    segment = orig_segment;
  }
};


/*!
 * A specialized RAJA::kernel cuda_impl executor for statement::TileTCount
 * Assigns the tile segment to segment ArgumentId
 * Assigns the tile index to param ParamId
 */
template <typename Data,
          camp::idx_t ArgumentId,
          typename ParamId,
          camp::idx_t chunk_size,
          int BlockDim,
          typename... EnclosedStmts,
          typename Types>
struct CudaStatementExecutor<
    Data,
    statement::TileTCount<ArgumentId, ParamId,
                    RAJA::tile_fixed<chunk_size>,
                    cuda_block_xyz_direct<BlockDim>,
                    EnclosedStmts...>,
                    Types>
    : public CudaStatementExecutor<
        Data,
        statement::Tile<ArgumentId,
                        RAJA::tile_fixed<chunk_size>,
                        cuda_block_xyz_direct<BlockDim>,
                        EnclosedStmts...>,
                        Types> {

  using Base = CudaStatementExecutor<
      Data,
      statement::Tile<ArgumentId,
                      RAJA::tile_fixed<chunk_size>,
                      cuda_block_xyz_direct<BlockDim>,
                      EnclosedStmts...>,
                      Types>;

  using typename Base::enclosed_stmts_t;
  using typename Base::diff_t;

  static
  inline
  RAJA_DEVICE
  void exec(Data &data, bool thread_active)
  {
    // Get the segment referenced by this Tile statement
    auto &segment = camp::get<ArgumentId>(data.segment_tuple);

    using segment_t = camp::decay<decltype(segment)>;

    // compute trip count
<<<<<<< HEAD
    using diff_type = segment_diff_type<ArgumentId, Data>;
    diff_type len = segment.end() - segment.begin();
    diff_type t = get_cuda_dim<BlockDim>(blockIdx);
    diff_type i = t * chunk_size;
=======
    diff_t len = segment.end() - segment.begin();
    diff_t t = get_cuda_dim<BlockDim>(blockIdx);
    diff_t i = t * chunk_size;
>>>>>>> bd0c0883

    // Iterate through grid stride of chunks
    if (i < len) {

      // Keep copy of original segment, so we can restore it
      segment_t orig_segment = segment;

      // Assign our new tiled segment
      segment = orig_segment.slice(i, chunk_size);
      data.template assign_param<ParamId>(t);

      // execute enclosed statements
      enclosed_stmts_t::exec(data, thread_active);

      // Set range back to original values
      segment = orig_segment;
    }
  }
};

/*!
 * A specialized RAJA::kernel cuda_impl executor for statement::TileTCount
 * Assigns the tile segment to segment ArgumentId
 * Assigns the tile index to param ParamId
 */
template <typename Data,
          camp::idx_t ArgumentId,
          typename ParamId,
          camp::idx_t chunk_size,
          int BlockDim,
          typename... EnclosedStmts,
          typename Types>
struct CudaStatementExecutor<
    Data,
    statement::TileTCount<ArgumentId, ParamId,
                    RAJA::tile_fixed<chunk_size>,
                    cuda_block_xyz_loop<BlockDim>,
                    EnclosedStmts...>,
                    Types>
    : public CudaStatementExecutor<
        Data,
        statement::Tile<ArgumentId,
                        RAJA::tile_fixed<chunk_size>,
                        cuda_block_xyz_loop<BlockDim>,
                        EnclosedStmts...>,
                        Types> {

  using Base = CudaStatementExecutor<
      Data,
      statement::Tile<ArgumentId,
                      RAJA::tile_fixed<chunk_size>,
                      cuda_block_xyz_loop<BlockDim>,
                      EnclosedStmts...>,
                      Types>;

  using typename Base::enclosed_stmts_t;
  using typename Base::diff_t;

  static
  inline
  RAJA_DEVICE
  void exec(Data &data, bool thread_active)
  {
    // Get the segment referenced by this Tile statement
    auto &segment = camp::get<ArgumentId>(data.segment_tuple);

    // Keep copy of original segment, so we can restore it
    using segment_t = camp::decay<decltype(segment)>;
    segment_t orig_segment = segment;

    // compute trip count
<<<<<<< HEAD
    using diff_type = segment_diff_type<ArgumentId, Data>;
    diff_type len = segment.end() - segment.begin();
    diff_type t0 = get_cuda_dim<BlockDim>(blockIdx);
    diff_type i0 = t0 * chunk_size;

    // Get our stride from the dimension
    diff_type t_stride = get_cuda_dim<BlockDim>(gridDim);
    diff_type i_stride = t_stride * chunk_size;

    // Iterate through grid stride of chunks
    for (diff_type i = i0, t = t0; i < len; i += i_stride, t += t_stride) {
=======
    diff_t len = segment.end() - segment.begin();
    diff_t t0 = get_cuda_dim<BlockDim>(blockIdx);
    diff_t t_stride = get_cuda_dim<BlockDim>(gridDim);
    diff_t i0 = t0 * chunk_size;
    diff_t i_stride = t_stride * chunk_size;

    // Iterate through grid stride of chunks
    for (diff_t i = i0, t = t0; i < len; i += i_stride, t += t_stride) {
>>>>>>> bd0c0883

      // Assign our new tiled segment
      segment = orig_segment.slice(i, chunk_size);
      data.template assign_param<ParamId>(t);

      // execute enclosed statements
      enclosed_stmts_t::exec(data, thread_active);
    }

    // Set range back to original values
    segment = orig_segment;
  }
};



/*!
 * A specialized RAJA::kernel cuda_impl executor for statement::TileTCount
 * Assigns the tile segment to segment ArgumentId
 * Assigns the tile index to param ParamId
 */
template <typename Data,
          camp::idx_t ArgumentId,
          typename ParamId,
          camp::idx_t chunk_size,
          int ThreadDim,
          typename ... EnclosedStmts,
          typename Types>
struct CudaStatementExecutor<
  Data,
  statement::TileTCount<ArgumentId, ParamId,
                        RAJA::tile_fixed<chunk_size>,
                        cuda_thread_xyz_direct<ThreadDim>,
                        EnclosedStmts ...>,
                        Types>
  : public CudaStatementExecutor<
    Data,
    statement::Tile<ArgumentId,
                    RAJA::tile_fixed<chunk_size>,
                    cuda_thread_xyz_direct<ThreadDim>,
                    EnclosedStmts ...>,
                    Types> {

  using Base = CudaStatementExecutor<
          Data,
          statement::Tile<ArgumentId,
                          RAJA::tile_fixed<chunk_size>,
                          cuda_thread_xyz_direct<ThreadDim>,
                          EnclosedStmts ...>,
                          Types>;

  using typename Base::enclosed_stmts_t;
  using typename Base::diff_t;

  static
  inline
  RAJA_DEVICE
  void exec(Data &data, bool thread_active)
  {
    // Get the segment referenced by this Tile statement
    auto &segment = camp::get<ArgumentId>(data.segment_tuple);

    // Keep copy of original segment, so we can restore it
    using segment_t = camp::decay<decltype(segment)>;
    segment_t orig_segment = segment;

    // compute trip count
<<<<<<< HEAD
    using diff_type = segment_diff_type<ArgumentId, Data>;
    diff_type len = segment.end() - segment.begin();
    diff_type t = get_cuda_dim<ThreadDim>(threadIdx);
    diff_type i = t * chunk_size;

    // execute enclosed statements if any thread will
    // but mask off threads without work
    bool have_work = i < len;
=======
    diff_t len = segment.end() - segment.begin();
    diff_t t0 = get_cuda_dim<ThreadDim>(threadIdx);
    diff_t t_stride = get_cuda_dim<ThreadDim>(blockDim);
    diff_t i0 = t0 * chunk_size;
>>>>>>> bd0c0883

    // Assign our new tiled segment
    diff_type slice_size = have_work ? chunk_size : 0;
    segment = orig_segment.slice(i, slice_size);
    data.template assign_param<ParamId>(t);

    // execute enclosed statements
    enclosed_stmts_t::exec(data, thread_active && have_work);

    // Set range back to original values
    segment = orig_segment;
  }
};


/*!
 * A specialized RAJA::kernel cuda_impl executor for statement::TileTCount
 * Assigns the tile segment to segment ArgumentId
 * Assigns the tile index to param ParamId
 */
template <typename Data,
          camp::idx_t ArgumentId,
          typename ParamId,
          camp::idx_t chunk_size,
          int ThreadDim,
          int MinThreads,
          typename ... EnclosedStmts,
          typename Types>
struct CudaStatementExecutor<
  Data,
  statement::TileTCount<ArgumentId, ParamId,
                        RAJA::tile_fixed<chunk_size>,
                        cuda_thread_xyz_loop<ThreadDim, MinThreads>,
                        EnclosedStmts ...>,
                        Types>
  : public CudaStatementExecutor<
    Data,
    statement::Tile<ArgumentId,
                    RAJA::tile_fixed<chunk_size>,
                    cuda_thread_xyz_loop<ThreadDim, MinThreads>,
                    EnclosedStmts ...>,
                    Types> {

  using Base = CudaStatementExecutor<
          Data,
          statement::Tile<ArgumentId,
                          RAJA::tile_fixed<chunk_size>,
                          cuda_thread_xyz_loop<ThreadDim, MinThreads>,
                          EnclosedStmts ...>,
                          Types>;

  using typename Base::enclosed_stmts_t;

  static
  inline
  RAJA_DEVICE
  void exec(Data &data, bool thread_active)
  {
    // Get the segment referenced by this Tile statement
    auto &segment = camp::get<ArgumentId>(data.segment_tuple);

    // Keep copy of original segment, so we can restore it
    using segment_t = camp::decay<decltype(segment)>;
    segment_t orig_segment = segment;

    // compute trip count
    using diff_type = segment_diff_type<ArgumentId, Data>;
    diff_type len = segment_length<ArgumentId>(data);
    diff_type t0 = get_cuda_dim<ThreadDim>(threadIdx);
    diff_type i0 = t0 * chunk_size;

    // Get our stride from the dimension
    diff_type t_stride = get_cuda_dim<ThreadDim>(blockDim);
    diff_type i_stride = t_stride * chunk_size;

    // Iterate through grid stride of chunks
    for(diff_type ii = 0, t = t0; ii < len; ii += i_stride, t += t_stride) {
      diff_type i = ii + i0;

      // execute enclosed statements if any thread will
      // but mask off threads without work
      bool have_work = i < len;

      // Assign our new tiled segment
      diff_type slice_size = have_work ? chunk_size : 0;
      segment = orig_segment.slice(i, slice_size);
      data.template assign_param<ParamId>(t);

      // execute enclosed statements
      enclosed_stmts_t::exec(data, thread_active && have_work);
    }

    // Set range back to original values
    segment = orig_segment;
  }
};

}  // end namespace internal
}  // end namespace RAJA

#endif  // RAJA_ENABLE_CUDA
#endif  /* RAJA_pattern_kernel_HPP */<|MERGE_RESOLUTION|>--- conflicted
+++ resolved
@@ -76,16 +76,6 @@
     using segment_t = camp::decay<decltype(segment)>;
     segment_t orig_segment = segment;
 
-<<<<<<< HEAD
-    using diff_type = segment_diff_type<ArgumentId, Data>;
-    diff_type chunk_size = TPol::chunk_size;
-
-    // compute trip count
-    diff_type len = segment.end() - segment.begin();
-
-    // Iterate through tiles
-    for (diff_type i = 0, t = 0; i < len; i += chunk_size, ++t) {
-=======
     diff_t chunk_size = TPol::chunk_size;
 
     // compute trip count
@@ -93,7 +83,6 @@
 
     // Iterate through tiles
     for (diff_t i = 0, t = 0; i < len; i += chunk_size, ++t) {
->>>>>>> bd0c0883
 
       // Assign our new tiled segment
       segment = orig_segment.slice(i, chunk_size);
@@ -158,16 +147,9 @@
     using segment_t = camp::decay<decltype(segment)>;
 
     // compute trip count
-<<<<<<< HEAD
-    using diff_type = segment_diff_type<ArgumentId, Data>;
-    diff_type len = segment.end() - segment.begin();
-    diff_type t = get_cuda_dim<BlockDim>(blockIdx);
-    diff_type i = t * chunk_size;
-=======
     diff_t len = segment.end() - segment.begin();
     diff_t t = get_cuda_dim<BlockDim>(blockIdx);
     diff_t i = t * chunk_size;
->>>>>>> bd0c0883
 
     // Iterate through grid stride of chunks
     if (i < len) {
@@ -239,28 +221,14 @@
     segment_t orig_segment = segment;
 
     // compute trip count
-<<<<<<< HEAD
-    using diff_type = segment_diff_type<ArgumentId, Data>;
-    diff_type len = segment.end() - segment.begin();
-    diff_type t0 = get_cuda_dim<BlockDim>(blockIdx);
-    diff_type i0 = t0 * chunk_size;
-
-    // Get our stride from the dimension
-    diff_type t_stride = get_cuda_dim<BlockDim>(gridDim);
-    diff_type i_stride = t_stride * chunk_size;
-
-    // Iterate through grid stride of chunks
-    for (diff_type i = i0, t = t0; i < len; i += i_stride, t += t_stride) {
-=======
     diff_t len = segment.end() - segment.begin();
     diff_t t0 = get_cuda_dim<BlockDim>(blockIdx);
+    diff_t i0 = t0 * chunk_size;
     diff_t t_stride = get_cuda_dim<BlockDim>(gridDim);
-    diff_t i0 = t0 * chunk_size;
     diff_t i_stride = t_stride * chunk_size;
 
     // Iterate through grid stride of chunks
     for (diff_t i = i0, t = t0; i < len; i += i_stride, t += t_stride) {
->>>>>>> bd0c0883
 
       // Assign our new tiled segment
       segment = orig_segment.slice(i, chunk_size);
@@ -328,24 +296,16 @@
     segment_t orig_segment = segment;
 
     // compute trip count
-<<<<<<< HEAD
-    using diff_type = segment_diff_type<ArgumentId, Data>;
-    diff_type len = segment.end() - segment.begin();
-    diff_type t = get_cuda_dim<ThreadDim>(threadIdx);
-    diff_type i = t * chunk_size;
+    diff_t len = segment.end() - segment.begin();
+    diff_t t = get_cuda_dim<ThreadDim>(threadIdx);
+    diff_t i = t * chunk_size;
 
     // execute enclosed statements if any thread will
     // but mask off threads without work
     bool have_work = i < len;
-=======
-    diff_t len = segment.end() - segment.begin();
-    diff_t t0 = get_cuda_dim<ThreadDim>(threadIdx);
-    diff_t t_stride = get_cuda_dim<ThreadDim>(blockDim);
-    diff_t i0 = t0 * chunk_size;
->>>>>>> bd0c0883
 
     // Assign our new tiled segment
-    diff_type slice_size = have_work ? chunk_size : 0;
+    diff_t slice_size = have_work ? chunk_size : 0;
     segment = orig_segment.slice(i, slice_size);
     data.template assign_param<ParamId>(t);
 
@@ -395,6 +355,7 @@
                           Types>;
 
   using typename Base::enclosed_stmts_t;
+  using typename Base::diff_t;
 
   static
   inline
@@ -409,25 +370,22 @@
     segment_t orig_segment = segment;
 
     // compute trip count
-    using diff_type = segment_diff_type<ArgumentId, Data>;
-    diff_type len = segment_length<ArgumentId>(data);
-    diff_type t0 = get_cuda_dim<ThreadDim>(threadIdx);
-    diff_type i0 = t0 * chunk_size;
-
-    // Get our stride from the dimension
-    diff_type t_stride = get_cuda_dim<ThreadDim>(blockDim);
-    diff_type i_stride = t_stride * chunk_size;
+    diff_t len = segment_length<ArgumentId>(data);
+    diff_t t0 = get_cuda_dim<ThreadDim>(threadIdx);
+    diff_t i0 = t0 * chunk_size;
+    diff_t t_stride = get_cuda_dim<ThreadDim>(blockDim);
+    diff_t i_stride = t_stride * chunk_size;
 
     // Iterate through grid stride of chunks
-    for(diff_type ii = 0, t = t0; ii < len; ii += i_stride, t += t_stride) {
-      diff_type i = ii + i0;
+    for(diff_t ii = 0, t = t0; ii < len; ii += i_stride, t += t_stride) {
+      diff_t i = ii + i0;
 
       // execute enclosed statements if any thread will
       // but mask off threads without work
       bool have_work = i < len;
 
       // Assign our new tiled segment
-      diff_type slice_size = have_work ? chunk_size : 0;
+      diff_t slice_size = have_work ? chunk_size : 0;
       segment = orig_segment.slice(i, slice_size);
       data.template assign_param<ParamId>(t);
 
