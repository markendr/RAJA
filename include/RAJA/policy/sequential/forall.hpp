--- conflicted
+++ resolved
@@ -39,13 +39,8 @@
 
 #include "RAJA/internal/fault_tolerance.hpp"
 
-<<<<<<< HEAD
 #include "RAJA/pattern/detail/forall.hpp"
 
-using RAJA::concepts::enable_if;
-
-=======
->>>>>>> e0abee83
 namespace RAJA
 {
 namespace policy
@@ -75,21 +70,7 @@
   }
 }
 
-<<<<<<< HEAD
-template <typename Iterable, typename Func, typename IndexType>
-RAJA_INLINE concepts::enable_if<type_traits::is_integral<IndexType>>
-forall_Icount(const seq_exec &, Iterable &&iter, IndexType icount, Func &&body)
-{
-  RAJA_EXTRACT_BED_IT(iter);
-
-  RAJA_NO_SIMD
-  for (decltype(distance_it) i = 0; i < distance_it; ++i) {
-    body(static_cast<IndexType>(i + icount), *(begin_it + i));
-  }
-}
-=======
 }  // closing brace for sequential namespace
->>>>>>> e0abee83
 
 }  // closing brace for policy namespace
 
