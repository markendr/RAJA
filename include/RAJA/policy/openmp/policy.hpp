/*!
 ******************************************************************************
 *
 * \file
 *
 * \brief   Header file containing RAJA OpenMP policy definitions.
 *
 ******************************************************************************
 */

#ifndef policy_openmp_HPP
#define policy_openmp_HPP

//~~~~~~~~~~~~~~~~~~~~~~~~~~~~~~~~~~~~~~~~~~~~~~~~~~~~~~~~~~~~~~~~~~~~~~~~~~~//
// Copyright (c) 2016, Lawrence Livermore National Security, LLC.
//
// Produced at the Lawrence Livermore National Laboratory
//
// LLNL-CODE-689114
//
// All rights reserved.
//
// This file is part of RAJA.
//
// For additional details, please also read RAJA/LICENSE.
//
// Redistribution and use in source and binary forms, with or without
// modification, are permitted provided that the following conditions are met:
//
// * Redistributions of source code must retain the above copyright notice,
//   this list of conditions and the disclaimer below.
//
// * Redistributions in binary form must reproduce the above copyright notice,
//   this list of conditions and the disclaimer (as noted below) in the
//   documentation and/or other materials provided with the distribution.
//
// * Neither the name of the LLNS/LLNL nor the names of its contributors may
//   be used to endorse or promote products derived from this software without
//   specific prior written permission.
//
// THIS SOFTWARE IS PROVIDED BY THE COPYRIGHT HOLDERS AND CONTRIBUTORS "AS IS"
// AND ANY EXPRESS OR IMPLIED WARRANTIES, INCLUDING, BUT NOT LIMITED TO, THE
// IMPLIED WARRANTIES OF MERCHANTABILITY AND FITNESS FOR A PARTICULAR PURPOSE
// ARE DISCLAIMED. IN NO EVENT SHALL LAWRENCE LIVERMORE NATIONAL SECURITY,
// LLC, THE U.S. DEPARTMENT OF ENERGY OR CONTRIBUTORS BE LIABLE FOR ANY
// DIRECT, INDIRECT, INCIDENTAL, SPECIAL, EXEMPLARY, OR CONSEQUENTIAL
// DAMAGES  (INCLUDING, BUT NOT LIMITED TO, PROCUREMENT OF SUBSTITUTE GOODS
// OR SERVICES; LOSS OF USE, DATA, OR PROFITS; OR BUSINESS INTERRUPTION)
// HOWEVER CAUSED AND ON ANY THEORY OF LIABILITY, WHETHER IN CONTRACT,
// STRICT LIABILITY, OR TORT (INCLUDING NEGLIGENCE OR OTHERWISE) ARISING
// IN ANY WAY OUT OF THE USE OF THIS SOFTWARE, EVEN IF ADVISED OF THE
// POSSIBILITY OF SUCH DAMAGE.
//
//~~~~~~~~~~~~~~~~~~~~~~~~~~~~~~~~~~~~~~~~~~~~~~~~~~~~~~~~~~~~~~~~~~~~~~~~~~~//

#include "RAJA/policy/PolicyBase.hpp"

namespace RAJA
{

//
//////////////////////////////////////////////////////////////////////
//
// Execution policies
//
//////////////////////////////////////////////////////////////////////
//

///
/// Segment execution policies
///
template <typename InnerPolicy>
struct omp_parallel_exec : public RAJA::wrap<InnerPolicy> {
};

struct omp_for_exec : public RAJA::make_policy_pattern<RAJA::Policy::openmp,
                                                       RAJA::Pattern::forall> {
};

struct omp_parallel_for_exec : public omp_parallel_exec<omp_for_exec> {
};

template <size_t ChunkSize>
struct omp_for_static
    : public RAJA::make_policy_pattern<RAJA::Policy::openmp,
                                       RAJA::Pattern::forall> {
};

template <size_t ChunkSize>
struct omp_parallel_for_static
    : public omp_parallel_exec<omp_for_static<ChunkSize>> {
};

struct omp_for_nowait_exec
    : public RAJA::make_policy_pattern<RAJA::Policy::openmp,
                                       RAJA::Pattern::forall> {
};

<<<<<<< HEAD
#if defined(RAJA_ENABLE_TARGET_OPENMP)
template <size_t Teams>
struct omp_target_parallel_for_exec
    : public RAJA::make_policy_pattern<RAJA::Policy::target_openmp,
                                       RAJA::Pattern::forall> {
};
#endif
=======
>>>>>>> c9cb850b

///
/// Index set segment iteration policies
///
struct omp_parallel_for_segit : public omp_parallel_for_exec {
};
struct omp_parallel_segit : public omp_parallel_for_segit {
};
struct omp_taskgraph_segit
    : public RAJA::make_policy_pattern<RAJA::Policy::openmp,
                                       RAJA::Pattern::taskgraph> {
};
struct omp_taskgraph_interval_segit
    : public RAJA::make_policy_pattern<RAJA::Policy::openmp,
                                       RAJA::Pattern::taskgraph> {
};


///
/// Policies for applying OpenMP clauses in forallN loop nests.
///
struct omp_collapse_nowait_exec {
};

///
///////////////////////////////////////////////////////////////////////
///
/// Reduction execution policies
///
///////////////////////////////////////////////////////////////////////
///
struct omp_reduce : public RAJA::make_policy_pattern<RAJA::Policy::openmp,
                                                     RAJA::Pattern::reduce> {
};

#if defined(RAJA_ENABLE_TARGET_OPENMP)
template <size_t Teams>
struct omp_target_reduce
    : public RAJA::make_policy_pattern<RAJA::Policy::target_openmp,
                                       RAJA::Pattern::reduce> {
};
#endif

struct omp_reduce_ordered : public omp_reduce {
};

}  // closing brace for RAJA namespace

#endif<|MERGE_RESOLUTION|>--- conflicted
+++ resolved
@@ -96,7 +96,6 @@
                                        RAJA::Pattern::forall> {
 };
 
-<<<<<<< HEAD
 #if defined(RAJA_ENABLE_TARGET_OPENMP)
 template <size_t Teams>
 struct omp_target_parallel_for_exec
@@ -104,8 +103,6 @@
                                        RAJA::Pattern::forall> {
 };
 #endif
-=======
->>>>>>> c9cb850b
 
 ///
 /// Index set segment iteration policies
