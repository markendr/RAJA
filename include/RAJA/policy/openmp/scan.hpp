--- conflicted
+++ resolved
@@ -39,16 +39,6 @@
 namespace scan
 {
 
-<<<<<<< HEAD
-template <typename IdxType>
-RAJA_INLINE
-IdxType firstIndex(IdxType n, int p, int pid)
-{
-  return (static_cast<size_t>(n) * pid) / p;
-}
-
-=======
->>>>>>> 015aba1b
 /*!
         \brief explicit inclusive inplace scan given range, function, and
    initial value
@@ -60,11 +50,8 @@
     Iter end,
     BinFn f)
 {
-<<<<<<< HEAD
   using std::distance;
-=======
   using RAJA::detail::firstIndex;
->>>>>>> 015aba1b
   using Value = typename ::std::iterator_traits<Iter>::value_type;
   const auto n = distance(begin, end);
   using DistanceT = typename std::remove_const<decltype(n)>::type;
@@ -102,11 +89,8 @@
     BinFn f,
     ValueT v)
 {
-<<<<<<< HEAD
   using std::distance;
-=======
   using RAJA::detail::firstIndex;
->>>>>>> 015aba1b
   using Value = typename ::std::iterator_traits<Iter>::value_type;
   const auto n = distance(begin, end);
   using DistanceT = typename std::remove_const<decltype(n)>::type;
