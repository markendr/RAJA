--- conflicted
+++ resolved
@@ -31,21 +31,6 @@
 #include "RAJA/util/Span.hpp"
 #include "RAJA/util/types.hpp"
 
-<<<<<<< HEAD
-#if defined(RAJA_CUDA_ACTIVE)
-#include "RAJA/policy/cuda/raja_cudaerrchk.hpp"
-#else
-#define cudaErrchk(...)
-#endif
-
-#if defined(RAJA_HIP_ACTIVE)
-#include "RAJA/policy/hip/raja_hiperrchk.hpp"
-#else
-#define hipErrchk(...)
-#endif
-
-=======
->>>>>>> 0506cea3
 namespace RAJA
 {
 
@@ -99,109 +84,6 @@
 template <typename StorageT>
 class TypedListSegment
 {
-<<<<<<< HEAD
-/*
- * All of the following down to the 'public' section is original machinery 
- * to manage segment index data using CUDA or HIP unified memory. Eventually,
- * it will be removed, but is left in place for now to preserve original
- * behavior so our tests don't need to be reworked en masse now and users
- * won't see any different usage or behavior.
- */
-  
-#if defined(RAJA_DEVICE_ACTIVE)
-  static constexpr bool Has_GPU = true;
-#else
-  static constexpr bool Has_GPU = false;
-#endif
-
-  //! tag for trivial per-element copy
-  struct TrivialCopy {
-  };
-  //! tag for memcpy-style copy
-  struct BlockCopy {
-  };
-
-  //! alias for GPU memory tag
-  using GPU_memory = std::integral_constant<bool, true>;
-  //! alias for CPU memory tag
-  using CPU_memory = std::integral_constant<bool, false>;
-
-  //! specialization for deallocation of GPU_memory
-  void deallocate(GPU_memory) {
-#if defined(RAJA_ENABLE_CUDA)
-    cudaErrchk(cudaFree(m_data));
-#elif defined(RAJA_ENABLE_HIP)
-    hipErrchk(hipHostFree(m_data));
-#endif
-  }
-
-  //! specialization for allocation of GPU_memory
-  void allocate(GPU_memory)
-  {
-#if defined(RAJA_ENABLE_CUDA)
-    cudaErrchk(cudaMallocManaged((void**)&m_data,
-                                 m_size * sizeof(value_type),
-                                 cudaMemAttachGlobal));
-#elif defined(RAJA_ENABLE_HIP)
-    hipErrchk(hipHostMalloc((void**)&m_data,
-                            m_size * sizeof(value_type),
-                            hipHostMallocMapped));
-#endif
-  }
-
-  //! specialization for deallocation of CPU_memory
-  void deallocate(CPU_memory) { delete[] m_data; }
-
-  //! specialization for allocation of CPU_memory
-  void allocate(CPU_memory) { m_data = new T[m_size]; }
-
-#if defined(RAJA_CUDA_ACTIVE)
-  //! copy data from container using BlockCopy
-  template <typename Container>
-  void copy(Container&& src, BlockCopy)
-  {
-    cudaErrchk(cudaMemcpy(
-        m_data, &(*src.begin()), m_size * sizeof(T), cudaMemcpyDefault));
-  }
-
-#elif defined(RAJA_HIP_ACTIVE)
-  //! copy data from container using BlockCopy
-  template <typename Container>
-  void copy(Container&& src, BlockCopy)
-  {
-    memcpy(m_data, &(*src.begin()), m_size * sizeof(T));
-  }
-#endif
-
-  //! copy data from container using TrivialCopy
-  template <typename Container>
-  void copy(Container&& source, TrivialCopy)
-  {
-    auto dest = m_data;
-    auto src = source.begin();
-    auto const end = source.end();
-    while (src != end) {
-      *dest = *src;
-      ++dest;
-      ++src;
-    }
-  }
-
-  // internal helper to allocate data and populate with data from a container
-  template <bool GPU, typename Container>
-  void allocate_and_copy(Container&& src)
-  {
-    allocate(std::integral_constant<bool, GPU>());
-    static constexpr bool use_gpu =
-        GPU && std::is_pointer<decltype(src.begin())>::value &&
-        std::is_same<type_traits::IterableValue<Container>, value_type>::value;
-    using TagType =
-        typename std::conditional<use_gpu, BlockCopy, TrivialCopy>::type;
-    copy(src, TagType());
-  }
-
-=======
->>>>>>> 0506cea3
 public:
 
   //@{
