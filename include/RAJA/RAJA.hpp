/*!
 ******************************************************************************
 *
 * \file
 *
 * \brief   Main RAJA header file.
 *
 *          This is the main header file to include in code that uses RAJA.
 *          It includes other RAJA headers files that define types, index
 *          sets, ieration methods, etc.
 *
 *          IMPORTANT: If changes are made to this file, note that contents
 *                     of some header files require that they are included
 *                     in the order found here.
 *
 ******************************************************************************
 */

#ifndef RAJA_HPP
#define RAJA_HPP

//~~~~~~~~~~~~~~~~~~~~~~~~~~~~~~~~~~~~~~~~~~~~~~~~~~~~~~~~~~~~~~~~~~~~~~~~~~~//
// Copyright (c) 2016, Lawrence Livermore National Security, LLC.
//
// Produced at the Lawrence Livermore National Laboratory
//
// LLNL-CODE-689114
//
// All rights reserved.
//
// This file is part of RAJA.
//
// For additional details, please also read RAJA/LICENSE.
//
// Redistribution and use in source and binary forms, with or without
// modification, are permitted provided that the following conditions are met:
//
// * Redistributions of source code must retain the above copyright notice,
//   this list of conditions and the disclaimer below.
//
// * Redistributions in binary form must reproduce the above copyright notice,
//   this list of conditions and the disclaimer (as noted below) in the
//   documentation and/or other materials provided with the distribution.
//
// * Neither the name of the LLNS/LLNL nor the names of its contributors may
//   be used to endorse or promote products derived from this software without
//   specific prior written permission.
//
// THIS SOFTWARE IS PROVIDED BY THE COPYRIGHT HOLDERS AND CONTRIBUTORS "AS IS"
// AND ANY EXPRESS OR IMPLIED WARRANTIES, INCLUDING, BUT NOT LIMITED TO, THE
// IMPLIED WARRANTIES OF MERCHANTABILITY AND FITNESS FOR A PARTICULAR PURPOSE
// ARE DISCLAIMED. IN NO EVENT SHALL LAWRENCE LIVERMORE NATIONAL SECURITY,
// LLC, THE U.S. DEPARTMENT OF ENERGY OR CONTRIBUTORS BE LIABLE FOR ANY
// DIRECT, INDIRECT, INCIDENTAL, SPECIAL, EXEMPLARY, OR CONSEQUENTIAL
// DAMAGES  (INCLUDING, BUT NOT LIMITED TO, PROCUREMENT OF SUBSTITUTE GOODS
// OR SERVICES; LOSS OF USE, DATA, OR PROFITS; OR BUSINESS INTERRUPTION)
// HOWEVER CAUSED AND ON ANY THEORY OF LIABILITY, WHETHER IN CONTRACT,
// STRICT LIABILITY, OR TORT (INCLUDING NEGLIGENCE OR OTHERWISE) ARISING
// IN ANY WAY OUT OF THE USE OF THIS SOFTWARE, EVEN IF ADVISED OF THE
// POSSIBILITY OF SUCH DAMAGE.
//
//~~~~~~~~~~~~~~~~~~~~~~~~~~~~~~~~~~~~~~~~~~~~~~~~~~~~~~~~~~~~~~~~~~~~~~~~~~~//

#include "RAJA/config.hpp"

#include "RAJA/util/defines.hpp"

#include "RAJA/util/types.hpp"

#include "RAJA/util/Operators.hpp"

//
// All platforms must support sequential execution.
//
#include "RAJA/policy/sequential.hpp"

//
// All platforms should support simd execution.
//
#include "RAJA/policy/simd.hpp"

#if defined(RAJA_ENABLE_CUDA)
#include "RAJA/policy/cuda.hpp"
#endif

#if defined(RAJA_ENABLE_OPENMP)
#include "RAJA/policy/openmp.hpp"
#endif

<<<<<<< HEAD
#if defined(RAJA_ENABLE_CILK)
#include "RAJA/policy/cilk.hpp"
#endif

#include "RAJA/index/IndexSet.hpp"

=======
>>>>>>> 57324944
//
// Strongly typed index class.
//
#include "RAJA/index/IndexValue.hpp"

#include "RAJA/policy/MultiPolicy.hpp"

//
// Generic iteration templates require specializations defined
// in the files included below.
//
#include "RAJA/pattern/forall.hpp"


//
// Multidimensional layouts and views.
//
#include "RAJA/util/Layout.hpp"
#include "RAJA/util/OffsetLayout.hpp"
#include "RAJA/util/PermutedLayout.hpp"
#include "RAJA/util/View.hpp"

//
// Generic iteration templates for perfectly nested loops
//
#include "RAJA/pattern/forallN.hpp"


#include "RAJA/pattern/reduce.hpp"

//
//////////////////////////////////////////////////////////////////////
//
// These contents of the header files included here define index set
// and segment execution methods whose implementations depend on
// programming model choice.
//
// The ordering of these file inclusions must be preserved since there
// are dependencies among them.
//
//////////////////////////////////////////////////////////////////////
//

#include "RAJA/index/IndexSetUtils.hpp"

// Tiling policies
#include "RAJA/pattern/tile.hpp"

// Loop interchange policies
#include "RAJA/pattern/permute.hpp"

#include "RAJA/pattern/scan.hpp"

#endif  // closing endif for header file include guard<|MERGE_RESOLUTION|>--- conflicted
+++ resolved
@@ -87,15 +87,8 @@
 #include "RAJA/policy/openmp.hpp"
 #endif
 
-<<<<<<< HEAD
-#if defined(RAJA_ENABLE_CILK)
-#include "RAJA/policy/cilk.hpp"
-#endif
-
 #include "RAJA/index/IndexSet.hpp"
 
-=======
->>>>>>> 57324944
 //
 // Strongly typed index class.
 //
