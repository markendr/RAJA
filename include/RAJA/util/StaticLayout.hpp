/*!
 ******************************************************************************
 *
 * \file
 *
 * \brief   RAJA header file defining Layout, a N-dimensional index calculator
 *          with compile-time defined sizes and permutation
 *
 ******************************************************************************
 */

//~~~~~~~~~~~~~~~~~~~~~~~~~~~~~~~~~~~~~~~~~~~~~~~~~~~~~~~~~~~~~~~~~~~~~~~~~~~//
// Copyright (c) 2016-20, Lawrence Livermore National Security, LLC
// and RAJA project contributors. See the RAJA/COPYRIGHT file for details.
//
// SPDX-License-Identifier: (BSD-3-Clause)
//~~~~~~~~~~~~~~~~~~~~~~~~~~~~~~~~~~~~~~~~~~~~~~~~~~~~~~~~~~~~~~~~~~~~~~~~~~~//

#ifndef RAJA_util_static_layout_HPP
#define RAJA_util_static_layout_HPP

#include "RAJA/config.hpp"

#include <iostream>
#include <limits>

#include "RAJA/index/IndexValue.hpp"

#include "RAJA/internal/foldl.hpp"

#include "RAJA/util/Operators.hpp"
#include "RAJA/util/Permutations.hpp"


// Note: this can be removed once https://github.com/LLNL/camp/pull/24 is
// incorporated into camp
namespace camp
{
template <idx_t N, typename T, T Idx0, T... IdxRest>
struct seq_at<N, camp::int_seq<T, Idx0, IdxRest...>> {
  static constexpr T value =
      seq_at<N - 1, camp::int_seq<T, IdxRest...>>::value;
};

template <typename T, T Idx0, T... IdxRest>
struct seq_at<0, camp::int_seq<T, Idx0, IdxRest...>> {
  static constexpr T value = Idx0;
};
}

namespace RAJA
{

namespace detail
{


template <typename IdxLin, typename Range, typename Sizes, typename Strides>
struct StaticLayoutBase_impl;


template <typename IdxLin,
<<<<<<< HEAD
          camp::idx_t... RangeInts,
          camp::idx_t... Sizes,
          camp::idx_t... Strides>
struct StaticLayoutBase_impl<IdxLin,
                             camp::idx_seq<RangeInts...>,
                             camp::idx_seq<Sizes...>,
                             camp::idx_seq<Strides...>> {

  using IndexLinear = IdxLin;
  using IndexType = IdxLin;
  using sizes = camp::int_seq<IndexType, ((IndexType)Sizes)...>;
  using strides = camp::int_seq<IndexType, ((IndexType)Strides)...>;

  static constexpr size_t n_dims = sizeof...(Sizes);
=======
          IdxLin... RangeInts,
          IdxLin... Sizes,
          IdxLin... Strides>
struct StaticLayoutBase_impl<IdxLin,
                             camp::int_seq<IdxLin, RangeInts...>,
                             camp::int_seq<IdxLin, Sizes...>,
                             camp::int_seq<IdxLin, Strides...>> {

  using IndexLinear = IdxLin;
  using sizes = camp::int_seq<IdxLin, Sizes...>;
  using strides = camp::int_seq<IdxLin, Strides...>;
>>>>>>> 80f91062

  /*!
   * Default constructor.
   */
  RAJA_INLINE RAJA_HOST_DEVICE constexpr StaticLayoutBase_impl() {}

  RAJA_INLINE static void print()
  {
    camp::sink(printf("StaticLayout: arg%d: size=%d, stride=%d\n",
                               (int)RangeInts,
                               (int)Sizes,
                               (int)Strides)...);
  }


  /*!
   * Computes a linear space index from specified indices.
   * This is formed by the dot product of the indices and the layout strides.
   *
   * @param indices  Indices in the n-dimensional space of this layout
   * @return Linear space index.
   */
  template <typename... Indices>
<<<<<<< HEAD
  RAJA_INLINE RAJA_HOST_DEVICE constexpr IndexLinear operator()(
      Indices... indices) const
  {
    // dot product of strides and indices
    return sum<IndexLinear>((indices * Strides)...);
=======
  RAJA_INLINE RAJA_HOST_DEVICE constexpr IdxLin operator()(
      Indices... indices) const
  {
    // dot product of strides and indices
    return sum<IdxLin>((IdxLin(indices * Strides))...);
>>>>>>> 80f91062
  }


  template <typename... Indices>
<<<<<<< HEAD
  static RAJA_INLINE RAJA_HOST_DEVICE constexpr IndexLinear s_oper(Indices... indices)
  {
    // dot product of strides and indices
    return sum<IndexLinear>((indices * Strides)...);
=======
  static RAJA_INLINE RAJA_HOST_DEVICE constexpr IdxLin s_oper(Indices... indices)
  {
    // dot product of strides and indices
    return sum<IdxLin>((IdxLin(indices * Strides))...);
>>>>>>> 80f91062
  }


  static constexpr IdxLin s_size =
      RAJA::product<IdxLin>((Sizes == IdxLin(0) ? IdxLin(1) : Sizes)...);

  /*!
   * Computes a total size of the layout's space.
   * This is the produce of each dimensions size.
   *
   * @return Total size spanned by indices
   */
<<<<<<< HEAD
  RAJA_INLINE RAJA_HOST_DEVICE constexpr IndexLinear size() const
  {

=======

  RAJA_INLINE RAJA_HOST_DEVICE constexpr static IdxLin size()
  {
    // Multiply together all of the sizes,
    // replacing 1 for any zero-sized dimensions
>>>>>>> 80f91062
    return s_size;
  }


<<<<<<< HEAD
  static constexpr IndexLinear s_size =
      foldl(RAJA::operators::multiplies<IndexLinear>(),
                    (Sizes == 0 ? 1 : Sizes)...);
=======

>>>>>>> 80f91062
};

template <typename IdxLin, IdxLin N, IdxLin Idx, IdxLin... Sizes>
struct StrideCalculatorIdx {
  static_assert(N == sizeof...(Sizes), "");

  using sizes_seq = camp::int_seq<IdxLin, Sizes...>;
  static constexpr IdxLin size = camp::seq_at<Idx, sizes_seq>::value;
  static constexpr IdxLin size_last =
      StrideCalculatorIdx<IdxLin, N, Idx + 1, Sizes...>::size;
  static constexpr IdxLin value =
      (size_last > 0 ? size_last : 1) *
      StrideCalculatorIdx<IdxLin, N, Idx + 1, Sizes...>::value;
  static constexpr IdxLin stride = size > 0 ? value : 0;
};

template <typename IdxLin, IdxLin N, IdxLin... Sizes>
struct StrideCalculatorIdx<IdxLin, N, N, Sizes...> {
  static_assert(N == sizeof...(Sizes), "");

  static constexpr IdxLin size = 1;
  static constexpr IdxLin value = 1;
  static constexpr IdxLin stride = size > 0 ? value : 0;
};

template <typename IdxLin, typename Range, typename Perm, typename Sizes>
struct StrideCalculator;

template <typename IdxLin, IdxLin ... Range, camp::idx_t... Perm, IdxLin... Sizes>
struct StrideCalculator<IdxLin,
                        camp::int_seq<IdxLin, Range...>,
                        camp::idx_seq<Perm...>,
                        camp::int_seq<IdxLin, Sizes...>> {
  static_assert(sizeof...(Sizes) == sizeof...(Perm), "");

  using sizes = camp::int_seq<IdxLin, Sizes...>;
  static constexpr IdxLin N = sizeof...(Sizes);
  using range = camp::int_seq<IdxLin, Range...>;
  using perm = camp::idx_seq<Perm...>;
  using inv_perm = invert_permutation<perm>;
  using strides_unperm =
      camp::int_seq<IdxLin, StrideCalculatorIdx<IdxLin, N, Range, camp::seq_at<Perm, sizes>::value...>::stride...>;
  
  using strides = camp::int_seq<IdxLin, camp::seq_at<camp::seq_at<Range, inv_perm>::value, strides_unperm>::value...>;
};


template <typename Layout, typename DimTypeList>
struct TypedStaticLayoutImpl;

template <typename Layout, typename... DimTypes>
struct TypedStaticLayoutImpl<Layout, camp::list<DimTypes...>> {

<<<<<<< HEAD
  using IndexLinear = typename Layout::IndexType;

  static constexpr IndexLinear n_dims = sizeof...(DimTypes);

=======
  using IndexLinear = typename Layout::IndexLinear;
>>>>>>> 80f91062
  /*!
   * Computes a linear space index from specified indices.
   * This is formed by the dot product of the indices and the layout strides.
   *
   * @param indices  Indices in the n-dimensional space of this layout
   * @return Linear space index.
   */
  static RAJA_INLINE RAJA_HOST_DEVICE constexpr IndexLinear s_oper(
      DimTypes... indices)
  {
    return Layout::s_oper(stripIndexType(indices)...);
  }


  static constexpr IndexLinear s_size = Layout::s_size;
<<<<<<< HEAD
=======

  RAJA_INLINE RAJA_HOST_DEVICE constexpr static IndexLinear size()
  {
    return s_size;
  }
>>>>>>> 80f91062

  RAJA_INLINE
  static void print() { Layout::print(); }
};


}  // namespace detail


<<<<<<< HEAD
template <typename Perm, camp::idx_t... Sizes>
using StaticLayout = detail::StaticLayoutBase_impl<
    camp::idx_t,
    camp::make_idx_seq_t<sizeof...(Sizes)>,
    camp::idx_seq<Sizes...>,
    typename detail::StrideCalculator<camp::make_idx_seq_t<sizeof...(Sizes)>,
=======
template <typename Perm, typename IdxLin, camp::idx_t... Sizes>
using StaticLayoutT = detail::StaticLayoutBase_impl<
    IdxLin,
    camp::make_int_seq_t<IdxLin, sizeof...(Sizes)>,
    camp::int_seq<IdxLin, Sizes...>,
    typename detail::StrideCalculator<IdxLin,
                                      camp::make_int_seq_t<IdxLin, sizeof...(Sizes)>,
>>>>>>> 80f91062
                                      Perm,
                                      camp::int_seq<IdxLin, Sizes...>>::strides>;


template <typename Perm, camp::idx_t... Sizes>
using StaticLayout = StaticLayoutT<Perm, camp::idx_t, Sizes...>;



template <typename Perm, typename IdxLin, typename TypeList, camp::idx_t... Sizes>
using TypedStaticLayout =
    detail::TypedStaticLayoutImpl<StaticLayoutT<Perm, IdxLin, Sizes...>, TypeList>;


}  // namespace RAJA

#endif<|MERGE_RESOLUTION|>--- conflicted
+++ resolved
@@ -60,22 +60,6 @@
 
 
 template <typename IdxLin,
-<<<<<<< HEAD
-          camp::idx_t... RangeInts,
-          camp::idx_t... Sizes,
-          camp::idx_t... Strides>
-struct StaticLayoutBase_impl<IdxLin,
-                             camp::idx_seq<RangeInts...>,
-                             camp::idx_seq<Sizes...>,
-                             camp::idx_seq<Strides...>> {
-
-  using IndexLinear = IdxLin;
-  using IndexType = IdxLin;
-  using sizes = camp::int_seq<IndexType, ((IndexType)Sizes)...>;
-  using strides = camp::int_seq<IndexType, ((IndexType)Strides)...>;
-
-  static constexpr size_t n_dims = sizeof...(Sizes);
-=======
           IdxLin... RangeInts,
           IdxLin... Sizes,
           IdxLin... Strides>
@@ -87,7 +71,8 @@
   using IndexLinear = IdxLin;
   using sizes = camp::int_seq<IdxLin, Sizes...>;
   using strides = camp::int_seq<IdxLin, Strides...>;
->>>>>>> 80f91062
+
+  static constexpr size_t n_dims = sizeof...(Sizes);
 
   /*!
    * Default constructor.
@@ -111,37 +96,24 @@
    * @return Linear space index.
    */
   template <typename... Indices>
-<<<<<<< HEAD
-  RAJA_INLINE RAJA_HOST_DEVICE constexpr IndexLinear operator()(
-      Indices... indices) const
-  {
-    // dot product of strides and indices
-    return sum<IndexLinear>((indices * Strides)...);
-=======
   RAJA_INLINE RAJA_HOST_DEVICE constexpr IdxLin operator()(
       Indices... indices) const
   {
     // dot product of strides and indices
     return sum<IdxLin>((IdxLin(indices * Strides))...);
->>>>>>> 80f91062
   }
 
 
   template <typename... Indices>
-<<<<<<< HEAD
-  static RAJA_INLINE RAJA_HOST_DEVICE constexpr IndexLinear s_oper(Indices... indices)
-  {
-    // dot product of strides and indices
-    return sum<IndexLinear>((indices * Strides)...);
-=======
   static RAJA_INLINE RAJA_HOST_DEVICE constexpr IdxLin s_oper(Indices... indices)
   {
     // dot product of strides and indices
     return sum<IdxLin>((IdxLin(indices * Strides))...);
->>>>>>> 80f91062
-  }
-
-
+  }
+
+
+  // Multiply together all of the sizes,
+  // replacing 1 for any zero-sized dimensions
   static constexpr IdxLin s_size =
       RAJA::product<IdxLin>((Sizes == IdxLin(0) ? IdxLin(1) : Sizes)...);
 
@@ -151,28 +123,13 @@
    *
    * @return Total size spanned by indices
    */
-<<<<<<< HEAD
-  RAJA_INLINE RAJA_HOST_DEVICE constexpr IndexLinear size() const
-  {
-
-=======
-
   RAJA_INLINE RAJA_HOST_DEVICE constexpr static IdxLin size()
   {
-    // Multiply together all of the sizes,
-    // replacing 1 for any zero-sized dimensions
->>>>>>> 80f91062
     return s_size;
   }
 
 
-<<<<<<< HEAD
-  static constexpr IndexLinear s_size =
-      foldl(RAJA::operators::multiplies<IndexLinear>(),
-                    (Sizes == 0 ? 1 : Sizes)...);
-=======
-
->>>>>>> 80f91062
+
 };
 
 template <typename IdxLin, IdxLin N, IdxLin Idx, IdxLin... Sizes>
@@ -226,14 +183,9 @@
 template <typename Layout, typename... DimTypes>
 struct TypedStaticLayoutImpl<Layout, camp::list<DimTypes...>> {
 
-<<<<<<< HEAD
-  using IndexLinear = typename Layout::IndexType;
-
-  static constexpr IndexLinear n_dims = sizeof...(DimTypes);
-
-=======
   using IndexLinear = typename Layout::IndexLinear;
->>>>>>> 80f91062
+
+static constexpr IndexLinear n_dims = sizeof...(DimTypes);
   /*!
    * Computes a linear space index from specified indices.
    * This is formed by the dot product of the indices and the layout strides.
@@ -249,14 +201,11 @@
 
 
   static constexpr IndexLinear s_size = Layout::s_size;
-<<<<<<< HEAD
-=======
 
   RAJA_INLINE RAJA_HOST_DEVICE constexpr static IndexLinear size()
   {
     return s_size;
   }
->>>>>>> 80f91062
 
   RAJA_INLINE
   static void print() { Layout::print(); }
@@ -266,14 +215,6 @@
 }  // namespace detail
 
 
-<<<<<<< HEAD
-template <typename Perm, camp::idx_t... Sizes>
-using StaticLayout = detail::StaticLayoutBase_impl<
-    camp::idx_t,
-    camp::make_idx_seq_t<sizeof...(Sizes)>,
-    camp::idx_seq<Sizes...>,
-    typename detail::StrideCalculator<camp::make_idx_seq_t<sizeof...(Sizes)>,
-=======
 template <typename Perm, typename IdxLin, camp::idx_t... Sizes>
 using StaticLayoutT = detail::StaticLayoutBase_impl<
     IdxLin,
@@ -281,9 +222,8 @@
     camp::int_seq<IdxLin, Sizes...>,
     typename detail::StrideCalculator<IdxLin,
                                       camp::make_int_seq_t<IdxLin, sizeof...(Sizes)>,
->>>>>>> 80f91062
                                       Perm,
-                                      camp::int_seq<IdxLin, Sizes...>>::strides>;
+                                      camp::idx_seq<Sizes...>>::strides>;
 
 
 template <typename Perm, camp::idx_t... Sizes>
