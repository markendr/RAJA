#ifndef RAJA_DETAIL_RAJA_CHAI_HPP
#define RAJA_DETAIL_RAJA_CHAI_HPP

#include "chai/ExecutionSpaces.hpp"

#include "RAJA/policy/PolicyBase.hpp"

#include "RAJA/index/IndexSet.hpp"
#include "RAJA/internal/ForallNPolicy.hpp"
#include "RAJA/internal/LegacyCompatibility.hpp"

namespace RAJA
{
namespace detail
{

struct max_platform {
  RAJA_HOST_DEVICE
  RAJA_INLINE
  constexpr RAJA::Platform operator()(const RAJA::Platform& l,
                                      const RAJA::Platform& r) const
  {
    return (l == RAJA::Platform::cuda) ? l : r;
  }
};

template <Platform p>
struct get_space_impl {
};

template <>
struct get_space_impl<Platform::host> {
  static constexpr chai::ExecutionSpace value = chai::CPU;
};

<<<<<<< HEAD
#if defined(ENABLE_CUDA)
template<>
=======
#if defined(RAJA_ENABLE_CUDA)
template <>
>>>>>>> d4458803
struct get_space_impl<Platform::cuda> {
  static constexpr chai::ExecutionSpace value = chai::GPU;
};
#endif

template <>
struct get_space_impl<Platform::undefined> {
  static constexpr chai::ExecutionSpace value = chai::NONE;
};


template <typename... Ts>
struct get_space_from_list {
  static constexpr chai::ExecutionSpace value =
      get_space_impl<VarOps::foldl(max_platform(), Ts::platform...)>::value;
};

template <typename T, typename = void>
struct get_space {
};

template <typename T>
struct get_space<T,
                 typename std::
                     enable_if<std::is_base_of<RAJA::PolicyBase, T>::value
                               && !RAJA::type_traits::is_indexset_policy<T>::
                                      value>::type>
    : public get_space_impl<T::platform> {
};

template <typename SEG, typename EXEC>
struct get_space<RAJA::ExecPolicy<SEG, EXEC>> : public get_space<EXEC> {
};

template <typename SEG, typename EXEC>
struct get_space_from_list<RAJA::ExecPolicy<SEG, EXEC>> {
  static constexpr chai::ExecutionSpace value = get_space<EXEC>::value;
};

template <typename TAGS, typename... POLICIES>
struct get_space<RAJA::NestedPolicy<RAJA::ExecList<POLICIES...>, TAGS>>
    : public get_space_from_list<POLICIES...> {
};
}
}

#endif<|MERGE_RESOLUTION|>--- conflicted
+++ resolved
@@ -33,13 +33,8 @@
   static constexpr chai::ExecutionSpace value = chai::CPU;
 };
 
-<<<<<<< HEAD
 #if defined(ENABLE_CUDA)
 template<>
-=======
-#if defined(RAJA_ENABLE_CUDA)
-template <>
->>>>>>> d4458803
 struct get_space_impl<Platform::cuda> {
   static constexpr chai::ExecutionSpace value = chai::GPU;
 };
