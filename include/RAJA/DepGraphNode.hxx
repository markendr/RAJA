/*!
 ******************************************************************************
 *
 * \file
 *
 * \brief   RAJA header file defining simple class to manage scheduling
 *          of nodes in a task dependency graph.
 *
 ******************************************************************************
 */

#ifndef RAJA_DepGraphNode_HXX
#define RAJA_DepGraphNode_HXX

//~~~~~~~~~~~~~~~~~~~~~~~~~~~~~~~~~~~~~~~~~~~~~~~~~~~~~~~~~~~~~~~~~~~~~~~~~~~//
// Copyright (c) 2016, Lawrence Livermore National Security, LLC.
//
// Produced at the Lawrence Livermore National Laboratory
//
// LLNL-CODE-689114
//
// All rights reserved.
//
// This file is part of RAJA.
//
// For additional details, please also read raja/README-license.txt.
//
// Redistribution and use in source and binary forms, with or without
// modification, are permitted provided that the following conditions are met:
//
// * Redistributions of source code must retain the above copyright notice,
//   this list of conditions and the disclaimer below.
//
// * Redistributions in binary form must reproduce the above copyright notice,
//   this list of conditions and the disclaimer (as noted below) in the
//   documentation and/or other materials provided with the distribution.
//
// * Neither the name of the LLNS/LLNL nor the names of its contributors may
//   be used to endorse or promote products derived from this software without
//   specific prior written permission.
//
// THIS SOFTWARE IS PROVIDED BY THE COPYRIGHT HOLDERS AND CONTRIBUTORS "AS IS"
// AND ANY EXPRESS OR IMPLIED WARRANTIES, INCLUDING, BUT NOT LIMITED TO, THE
// IMPLIED WARRANTIES OF MERCHANTABILITY AND FITNESS FOR A PARTICULAR PURPOSE
// ARE DISCLAIMED. IN NO EVENT SHALL LAWRENCE LIVERMORE NATIONAL SECURITY,
// LLC, THE U.S. DEPARTMENT OF ENERGY OR CONTRIBUTORS BE LIABLE FOR ANY
// DIRECT, INDIRECT, INCIDENTAL, SPECIAL, EXEMPLARY, OR CONSEQUENTIAL
// DAMAGES  (INCLUDING, BUT NOT LIMITED TO, PROCUREMENT OF SUBSTITUTE GOODS
// OR SERVICES; LOSS OF USE, DATA, OR PROFITS; OR BUSINESS INTERRUPTION)
// HOWEVER CAUSED AND ON ANY THEORY OF LIABILITY, WHETHER IN CONTRACT,
// STRICT LIABILITY, OR TORT (INCLUDING NEGLIGENCE OR OTHERWISE) ARISING
// IN ANY WAY OUT OF THE USE OF THIS SOFTWARE, EVEN IF ADVISED OF THE
// POSSIBILITY OF SUCH DAMAGE.
//
//~~~~~~~~~~~~~~~~~~~~~~~~~~~~~~~~~~~~~~~~~~~~~~~~~~~~~~~~~~~~~~~~~~~~~~~~~~~//

#include "RAJA/config.hxx"

#include "RAJA/int_datatypes.hxx"

#include <cstdlib>
#include <iosfwd>
#include <thread>
#include <atomic>

namespace RAJA
{

/*!
 ******************************************************************************
 *
 * \brief  Class defining a simple semephore-based data structure for
 *         managing a node in a dependency graph.
 *
 ******************************************************************************
 */
class RAJA_ALIGNED_ATTR(256) DepGraphNode
{
public:
<<<<<<< HEAD

   ///
   /// Constants for total number of allowable dependent tasks 
   /// and alignment of semaphore value (should match cache 
   /// coherence page size?).
   ///
   /// These values may need to be set differently for different
   /// algorithms and platforms. We haven't determined the best defaults yet!
   ///
   static const int _MaxDepTasks_             = 8;

   ///
   /// Default ctor initializes node to default state.
   ///
   DepGraphNode()
      : m_num_dep_tasks(0),
        m_semaphore_reload_value(0),
        m_semaphore_value(0) { }

   ///
   /// Get/set semaphore value; i.e., the current number of (unsatisfied)
   /// dependencies that must be satisfied before this task can execute.
   ///
   std::atomic<int>& semaphoreValue() {
      return m_semaphore_value ;
   }

   ///
   /// Get/set semaphore "reload" value; i.e., the total number of external
   /// task dependencies that must be satisfied before this task can execute.
   ///
   int& semaphoreReloadValue() {
      return m_semaphore_reload_value ;
   }

   ///
   /// Ready this task to be used again
   ///
   void reset() {
       m_semaphore_value.store(m_semaphore_reload_value);
   }

   ///
   /// Satisfy one incoming dependency
   ///
   void satisfyOne() {
       if (m_semaphore_value > 0) {
          int val = --m_semaphore_value;
       }
   }

   ///
   /// Wait for all dependencies to be satisfied
   ///
   void wait() {
       while (m_semaphore_value > 0) {
           // TODO: an efficient wait would be better here, but the standard
           // promise/future is not good enough
           std::this_thread::yield();
       }
   }

   ///
   /// Get/set the number of "forward-dependencies" for this task; i.e., the
   /// number of external tasks that cannot execute until this task completes. 
   ///
   int& numDepTasks() {
      return m_num_dep_tasks ;
   }

   ///
   /// Get/set the forward dependency task number associated with the given 
   /// index for this task. This is used to notify the appropriate external 
   /// dependencies when this task completes.
   ///
   int& depTaskNum(int tidx) {
      return m_dep_task[tidx] ;
   }


   ///
   /// Print task graph object node data to given output stream.
   ///
   void print(std::ostream& os) const;

private:

   int  m_dep_task[_MaxDepTasks_] ;
   int  m_num_dep_tasks ;
   int  m_semaphore_reload_value;
   std::atomic<int> m_semaphore_value;

}; 

=======
  ///
  /// Constants for total number of allowable dependent tasks
  /// and alignment of semaphore value (should match cache
  /// coherence page size?).
  ///
  /// These values may need to be set differently for different
  /// algorithms and platforms. We haven't determined the best defaults yet!
  ///
  static const int _MaxDepTasks_ = 8;
  static const int _SemaphoreValueAlign_ = 256;

  ///
  /// Default ctor initializes node to default state.
  ///
  DepGraphNode()
      : m_num_dep_tasks(0), m_semaphore_reload_value(0), m_semaphore_value(0)
  {
    posix_memalign((void**)(&m_semaphore_value),
                   _SemaphoreValueAlign_,
                   sizeof(int));
    *m_semaphore_value = 0;
  }

  ///
  /// Dependency graph node dtor.
  ///
  ~DepGraphNode()
  {
    if (m_semaphore_value) free(m_semaphore_value);
  }

  ///
  /// Get/set semaphore value; i.e., the current number of (unsatisfied)
  /// dependencies that must be satisfied before this task can execute.
  ///
  int& semaphoreValue() { return *m_semaphore_value; }

  ///
  /// Get/set semaphore "reload" value; i.e., the total number of external
  /// task dependencies that must be satisfied before this task can execute.
  ///
  int& semaphoreReloadValue() { return m_semaphore_reload_value; }

  ///
  /// Get/set the number of "forward-dependencies" for this task; i.e., the
  /// number of external tasks that cannot execute until this task completes.
  ///
  int& numDepTasks() { return m_num_dep_tasks; }

  ///
  /// Get/set the forward dependency task number associated with the given
  /// index for this task. This is used to notify the appropriate external
  /// dependencies when this task completes.
  ///
  int& depTaskNum(int tidx) { return m_dep_task[tidx]; }

  ///
  /// Print task graph object node data to given output stream.
  ///
  void print(std::ostream& os) const;

private:
  int m_dep_task[_MaxDepTasks_];
  int m_num_dep_tasks;
  int m_semaphore_reload_value;
  int* m_semaphore_value;
};
>>>>>>> ad504fcb

}  // closing brace for RAJA namespace

#endif  // closing endif for header file include guard<|MERGE_RESOLUTION|>--- conflicted
+++ resolved
@@ -58,10 +58,10 @@
 
 #include "RAJA/int_datatypes.hxx"
 
+#include <atomic>
 #include <cstdlib>
 #include <iosfwd>
 #include <thread>
-#include <atomic>
 
 namespace RAJA
 {
@@ -77,102 +77,6 @@
 class RAJA_ALIGNED_ATTR(256) DepGraphNode
 {
 public:
-<<<<<<< HEAD
-
-   ///
-   /// Constants for total number of allowable dependent tasks 
-   /// and alignment of semaphore value (should match cache 
-   /// coherence page size?).
-   ///
-   /// These values may need to be set differently for different
-   /// algorithms and platforms. We haven't determined the best defaults yet!
-   ///
-   static const int _MaxDepTasks_             = 8;
-
-   ///
-   /// Default ctor initializes node to default state.
-   ///
-   DepGraphNode()
-      : m_num_dep_tasks(0),
-        m_semaphore_reload_value(0),
-        m_semaphore_value(0) { }
-
-   ///
-   /// Get/set semaphore value; i.e., the current number of (unsatisfied)
-   /// dependencies that must be satisfied before this task can execute.
-   ///
-   std::atomic<int>& semaphoreValue() {
-      return m_semaphore_value ;
-   }
-
-   ///
-   /// Get/set semaphore "reload" value; i.e., the total number of external
-   /// task dependencies that must be satisfied before this task can execute.
-   ///
-   int& semaphoreReloadValue() {
-      return m_semaphore_reload_value ;
-   }
-
-   ///
-   /// Ready this task to be used again
-   ///
-   void reset() {
-       m_semaphore_value.store(m_semaphore_reload_value);
-   }
-
-   ///
-   /// Satisfy one incoming dependency
-   ///
-   void satisfyOne() {
-       if (m_semaphore_value > 0) {
-          int val = --m_semaphore_value;
-       }
-   }
-
-   ///
-   /// Wait for all dependencies to be satisfied
-   ///
-   void wait() {
-       while (m_semaphore_value > 0) {
-           // TODO: an efficient wait would be better here, but the standard
-           // promise/future is not good enough
-           std::this_thread::yield();
-       }
-   }
-
-   ///
-   /// Get/set the number of "forward-dependencies" for this task; i.e., the
-   /// number of external tasks that cannot execute until this task completes. 
-   ///
-   int& numDepTasks() {
-      return m_num_dep_tasks ;
-   }
-
-   ///
-   /// Get/set the forward dependency task number associated with the given 
-   /// index for this task. This is used to notify the appropriate external 
-   /// dependencies when this task completes.
-   ///
-   int& depTaskNum(int tidx) {
-      return m_dep_task[tidx] ;
-   }
-
-
-   ///
-   /// Print task graph object node data to given output stream.
-   ///
-   void print(std::ostream& os) const;
-
-private:
-
-   int  m_dep_task[_MaxDepTasks_] ;
-   int  m_num_dep_tasks ;
-   int  m_semaphore_reload_value;
-   std::atomic<int> m_semaphore_value;
-
-}; 
-
-=======
   ///
   /// Constants for total number of allowable dependent tasks
   /// and alignment of semaphore value (should match cache
@@ -182,7 +86,6 @@
   /// algorithms and platforms. We haven't determined the best defaults yet!
   ///
   static const int _MaxDepTasks_ = 8;
-  static const int _SemaphoreValueAlign_ = 256;
 
   ///
   /// Default ctor initializes node to default state.
@@ -190,31 +93,46 @@
   DepGraphNode()
       : m_num_dep_tasks(0), m_semaphore_reload_value(0), m_semaphore_value(0)
   {
-    posix_memalign((void**)(&m_semaphore_value),
-                   _SemaphoreValueAlign_,
-                   sizeof(int));
-    *m_semaphore_value = 0;
-  }
-
-  ///
-  /// Dependency graph node dtor.
-  ///
-  ~DepGraphNode()
-  {
-    if (m_semaphore_value) free(m_semaphore_value);
   }
 
   ///
   /// Get/set semaphore value; i.e., the current number of (unsatisfied)
   /// dependencies that must be satisfied before this task can execute.
   ///
-  int& semaphoreValue() { return *m_semaphore_value; }
+  std::atomic<int>& semaphoreValue() { return m_semaphore_value; }
 
   ///
   /// Get/set semaphore "reload" value; i.e., the total number of external
   /// task dependencies that must be satisfied before this task can execute.
   ///
   int& semaphoreReloadValue() { return m_semaphore_reload_value; }
+
+  ///
+  /// Ready this task to be used again
+  ///
+  void reset() { m_semaphore_value.store(m_semaphore_reload_value); }
+
+  ///
+  /// Satisfy one incoming dependency
+  ///
+  void satisfyOne()
+  {
+    if (m_semaphore_value > 0) {
+      int val = --m_semaphore_value;
+    }
+  }
+
+  ///
+  /// Wait for all dependencies to be satisfied
+  ///
+  void wait()
+  {
+    while (m_semaphore_value > 0) {
+      // TODO: an efficient wait would be better here, but the standard
+      // promise/future is not good enough
+      std::this_thread::yield();
+    }
+  }
 
   ///
   /// Get/set the number of "forward-dependencies" for this task; i.e., the
@@ -238,9 +156,8 @@
   int m_dep_task[_MaxDepTasks_];
   int m_num_dep_tasks;
   int m_semaphore_reload_value;
-  int* m_semaphore_value;
+  std::atomic<int> m_semaphore_value;
 };
->>>>>>> ad504fcb
 
 }  // closing brace for RAJA namespace
 
