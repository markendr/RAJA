/*!
 ******************************************************************************
 *
 * \file
 *
 * \brief   Header file for loop kernel internals: LoopData structure and
 *          related helper functions.
 *
 ******************************************************************************
 */

//~~~~~~~~~~~~~~~~~~~~~~~~~~~~~~~~~~~~~~~~~~~~~~~~~~~~~~~~~~~~~~~~~~~~~~~~~~~//
// Copyright (c) 2016-20, Lawrence Livermore National Security, LLC
// and RAJA project contributors. See the RAJA/COPYRIGHT file for details.
//
// SPDX-License-Identifier: (BSD-3-Clause)
//~~~~~~~~~~~~~~~~~~~~~~~~~~~~~~~~~~~~~~~~~~~~~~~~~~~~~~~~~~~~~~~~~~~~~~~~~~~//

#ifndef RAJA_pattern_kernel_internal_LoopData_HPP
#define RAJA_pattern_kernel_internal_LoopData_HPP

#include "RAJA/config.hpp"

#include "RAJA/index/IndexSet.hpp"
#include "RAJA/util/macros.hpp"
#include "RAJA/util/types.hpp"

#include "camp/camp.hpp"

#include "RAJA/pattern/detail/privatizer.hpp"
#include "RAJA/pattern/kernel/internal/StatementList.hpp"

#include <iterator>
#include <type_traits>

namespace RAJA
{
namespace internal
{




  // Universal base of all For wrappers for type traits
  struct ForList {
  };
  struct ForBase {
  };
  struct CollapseBase {
  };
  template <camp::idx_t ArgumentId, typename Policy>
  struct ForTraitBase : public ForBase {
    constexpr static camp::idx_t index_val = ArgumentId;
    using index = camp::num<ArgumentId>;
    using index_type = camp::nil;  // default to invalid type
    using policy_type = Policy;
    using type = ForTraitBase;  // make camp::value compatible
  };




template <typename Iterator>
struct iterable_difftype_getter {
  using type = typename std::iterator_traits<
      typename Iterator::iterator>::difference_type;
};

template <typename Segments>
using difftype_list_from_segments =
    typename camp::transform<iterable_difftype_getter, Segments>::type;


template <typename Segments>
using difftype_tuple_from_segments =
    typename camp::apply_l<camp::lambda<camp::tuple>,
                           difftype_list_from_segments<Segments>>::type;


template <typename Iterator>
struct iterable_value_type_getter {
  using type =
      typename std::iterator_traits<typename Iterator::iterator>::value_type;
};

template <typename Segments>
using value_type_list_from_segments =
    typename camp::transform<iterable_value_type_getter, Segments>::type;


template <typename Segments>
using index_tuple_from_segments =
    typename camp::apply_l<camp::lambda<camp::tuple>,
                           value_type_list_from_segments<Segments>>::type;




template <typename SegmentTuple,
          typename ParamTuple,
          typename... Bodies>
struct LoopData {

  using Self = LoopData<SegmentTuple, ParamTuple, Bodies...>;

  using offset_tuple_t =
      difftype_tuple_from_segments<typename SegmentTuple::TList>;

  using index_tuple_t = index_tuple_from_segments<typename SegmentTuple::TList>;


  using segment_tuple_t = SegmentTuple;
  SegmentTuple segment_tuple;

  using param_tuple_t = ParamTuple;
  ParamTuple param_tuple;

  using BodiesTuple = camp::tuple<Bodies...>;
  const BodiesTuple bodies;
  offset_tuple_t offset_tuple;

  RAJA_INLINE
  LoopData(SegmentTuple const &s, ParamTuple const &p, Bodies const &... b)
      : segment_tuple(s), param_tuple(p), bodies(b...)
  {
    //assign_begin_all();
  }

  template <typename SegmentTuple0,
            typename ParamTuple0,
            typename... Bodies0>
  RAJA_INLINE RAJA_HOST_DEVICE constexpr LoopData(
      LoopData<SegmentTuple0, ParamTuple0, Bodies0...> &c)
      : segment_tuple(c.segment_tuple),
        param_tuple(c.param_tuple),
        bodies(c.bodies),
        offset_tuple(c.offset_tuple)
  {
  }

  template <camp::idx_t Idx, typename IndexT>
  RAJA_HOST_DEVICE RAJA_INLINE void assign_offset(IndexT const &i)
  {
    camp::get<Idx>(offset_tuple) = i;
  }

  template <typename ParamId, typename IndexT>
  RAJA_HOST_DEVICE RAJA_INLINE void assign_param(IndexT const &i)
  {
    using param_t = camp::at_v<typename param_tuple_t::TList, ParamId::param_idx>;
    camp::get<ParamId::param_idx>(param_tuple) = param_t(i);
  }

  template <typename ParamId>
  RAJA_HOST_DEVICE RAJA_INLINE
  auto get_param() ->
    camp::at_v<typename param_tuple_t::TList, ParamId::param_idx>
  {
    return camp::get<ParamId::param_idx>(param_tuple);
  }


};




template <camp::idx_t ArgumentId, typename Data>
using segment_diff_type =
    typename std::iterator_traits<
        typename camp::at_v<typename Data::segment_tuple_t::TList,
                            ArgumentId>::iterator>::difference_type;



<<<<<<< HEAD
template <camp::idx_t ArgumentId, typename Data>
RAJA_INLINE RAJA_HOST_DEVICE auto segment_length(Data const &data) ->
    segment_diff_type<ArgumentId, Data>
=======

template <camp::idx_t ArgumentId, typename Data>
RAJA_INLINE RAJA_HOST_DEVICE auto segment_length(Data const &data) ->
  segment_diff_type<ArgumentId, Data>
>>>>>>> bd0c0883
{
  return camp::get<ArgumentId>(data.segment_tuple).end() -
         camp::get<ArgumentId>(data.segment_tuple).begin();
}




template <typename Data, typename Types, typename... EnclosedStmts>
struct GenericWrapper : GenericWrapperBase {
  using data_t = camp::decay<Data>;

  data_t &data;

  RAJA_INLINE
  constexpr explicit GenericWrapper(data_t &d) : data{d} {}

  RAJA_INLINE
  void exec() { execute_statement_list<camp::list<EnclosedStmts...>, Types>(data); }
};


/*!
 * Convenience object used to create thread-private a LoopData object.
 */
template <typename T>
struct NestedPrivatizer {
  using data_t = typename T::data_t;
  using value_type = camp::decay<T>;
  using reference_type = value_type &;

  data_t privatized_data;
  value_type privatized_wrapper;

  RAJA_INLINE
  constexpr NestedPrivatizer(const T &o)
      : privatized_data{o.data}, privatized_wrapper(privatized_data)
  {
  }

  RAJA_INLINE
  reference_type get_priv() { return privatized_wrapper; }
};



}  // end namespace internal
}  // end namespace RAJA


#endif /* RAJA_pattern_kernel_internal_LoopData_HPP */<|MERGE_RESOLUTION|>--- conflicted
+++ resolved
@@ -173,16 +173,10 @@
 
 
 
-<<<<<<< HEAD
-template <camp::idx_t ArgumentId, typename Data>
-RAJA_INLINE RAJA_HOST_DEVICE auto segment_length(Data const &data) ->
-    segment_diff_type<ArgumentId, Data>
-=======
 
 template <camp::idx_t ArgumentId, typename Data>
 RAJA_INLINE RAJA_HOST_DEVICE auto segment_length(Data const &data) ->
   segment_diff_type<ArgumentId, Data>
->>>>>>> bd0c0883
 {
   return camp::get<ArgumentId>(data.segment_tuple).end() -
          camp::get<ArgumentId>(data.segment_tuple).begin();
