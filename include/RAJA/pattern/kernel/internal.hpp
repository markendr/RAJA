/*!
 ******************************************************************************
 *
 * \file
 *
 * \brief   Header file for loop kernel internals.
 *
 ******************************************************************************
 */

//~~~~~~~~~~~~~~~~~~~~~~~~~~~~~~~~~~~~~~~~~~~~~~~~~~~~~~~~~~~~~~~~~~~~~~~~~~~//
// Copyright (c) 2016-20, Lawrence Livermore National Security, LLC
// and RAJA project contributors. See the RAJA/COPYRIGHT file for details.
//
// SPDX-License-Identifier: (BSD-3-Clause)
//~~~~~~~~~~~~~~~~~~~~~~~~~~~~~~~~~~~~~~~~~~~~~~~~~~~~~~~~~~~~~~~~~~~~~~~~~~~//

#ifndef RAJA_pattern_kernel_internal_HPP
#define RAJA_pattern_kernel_internal_HPP

<<<<<<< HEAD
#include "RAJA/config.hpp"

#include "RAJA/index/IndexSet.hpp"
#include "RAJA/internal/LegacyCompatibility.hpp"
#include "RAJA/util/macros.hpp"
#include "RAJA/util/types.hpp"

#include "camp/camp.hpp"
#include "camp/concepts.hpp"
#include "camp/tuple.hpp"

#include "RAJA/pattern/detail/privatizer.hpp"
#include "RAJA/pattern/kernel/ArgHelper.hpp"

#include <iterator>
#include <type_traits>

namespace RAJA
{
namespace internal
{


template <typename... Stmts>
using StatementList = camp::list<Stmts...>;


template <typename ExecPolicy, typename... EnclosedStmts>
struct Statement {
  Statement() = delete;

  using enclosed_statements_t = StatementList<EnclosedStmts...>;
  using execution_policy_t = ExecPolicy;
};


template <typename T>
using remove_all_t =
    typename std::remove_cv<typename std::remove_reference<T>::type>::type;

// Universal base of all For wrappers for type traits
struct ForList {
};
struct ForBase {
};
struct CollapseBase {
};
template <camp::idx_t ArgumentId, typename Policy>
struct ForTraitBase : public ForBase {
  static constexpr camp::idx_t index_val = ArgumentId;
  using index = camp::num<ArgumentId>;
  using index_type = camp::nil;  // default to invalid type
  using policy_type = Policy;
  using type = ForTraitBase;  // make camp::value compatible
};

template <typename Iterator>
struct iterable_difftype_getter {
  using type = typename std::iterator_traits<
      typename Iterator::iterator>::difference_type;
};

template <typename Segments>
using difftype_list_from_segments =
    typename camp::transform<iterable_difftype_getter, Segments>::type;


template <typename Segments>
using difftype_tuple_from_segments =
    typename camp::apply_l<camp::lambda<camp::tuple>,
                           difftype_list_from_segments<Segments>>::type;


template <typename Iterator>
struct iterable_value_type_getter {
  using type =
      typename std::iterator_traits<typename Iterator::iterator>::value_type;
};

template <typename Segments>
using value_type_list_from_segments =
    typename camp::transform<iterable_value_type_getter, Segments>::type;


template <typename Segments>
using index_tuple_from_segments =
    typename camp::apply_l<camp::lambda<camp::tuple>,
                           value_type_list_from_segments<Segments>>::type;


template <typename Policy>
struct StatementExecutor {
};


template <typename PolicyType,
          typename SegmentTuple,
          typename ParamTuple,
          typename... Bodies>
struct LoopData {

  using Self = LoopData<PolicyType, SegmentTuple, ParamTuple, Bodies...>;

  using offset_tuple_t =
      difftype_tuple_from_segments<typename SegmentTuple::TList>;

  using index_tuple_t = index_tuple_from_segments<typename SegmentTuple::TList>;

  using policy_t = PolicyType;


  using segment_tuple_t = SegmentTuple;
  SegmentTuple segment_tuple;

  using param_tuple_t = ParamTuple;
  ParamTuple param_tuple;

  using BodiesTuple = camp::tuple<Bodies...>;
  const BodiesTuple bodies;
  offset_tuple_t offset_tuple;

  RAJA_INLINE
  LoopData(SegmentTuple const &s, ParamTuple const &p, Bodies const &... b)
      : segment_tuple(s), param_tuple(p), bodies(b...)
  {
    assign_begin_all();
  }

  template <typename PolicyType0,
            typename SegmentTuple0,
            typename ParamTuple0,
            typename... Bodies0>
  RAJA_INLINE RAJA_HOST_DEVICE constexpr LoopData(
      LoopData<PolicyType0, SegmentTuple0, ParamTuple0, Bodies0...> &c)
      : segment_tuple(c.segment_tuple),
        param_tuple(c.param_tuple),
        bodies(c.bodies),
        offset_tuple(c.offset_tuple)
  {
  }

  template <camp::idx_t Idx, typename IndexT>
  RAJA_HOST_DEVICE RAJA_INLINE void assign_offset(IndexT const &i)
  {
    camp::get<Idx>(offset_tuple) = i;
  }

  template <typename ParamId, typename IndexT>
  RAJA_HOST_DEVICE RAJA_INLINE void assign_param(IndexT const &i)
  {
    using param_t = camp::at_v<typename param_tuple_t::TList, ParamId::param_idx>;
    camp::get<ParamId::param_idx>(param_tuple) = param_t(i);
  }

  template <typename ParamId>
  RAJA_HOST_DEVICE RAJA_INLINE
  auto get_param() ->
    camp::at_v<typename param_tuple_t::TList, ParamId::param_idx>
  {
    return camp::get<ParamId::param_idx>(param_tuple);
  }

  template <camp::idx_t Idx>
  RAJA_HOST_DEVICE RAJA_INLINE int assign_begin()
  {
    camp::get<Idx>(offset_tuple) = 0;
    return 0;
  }

  template <camp::idx_t... Idx>
  RAJA_HOST_DEVICE RAJA_INLINE void assign_begin_all_expanded(
      camp::idx_seq<Idx...> const &)
  {
    VarOps::ignore_args(assign_begin<Idx>()...);
  }

  RAJA_HOST_DEVICE
  RAJA_INLINE
  void assign_begin_all()
  {
    assign_begin_all_expanded(
        camp::make_idx_seq_t<camp::tuple_size<offset_tuple_t>::value>{});
  }


  template <camp::idx_t... Idx>
  RAJA_HOST_DEVICE RAJA_INLINE index_tuple_t
  get_begin_index_tuple_expanded(camp::idx_seq<Idx...> const &) const
  {
    return camp::make_tuple((*camp::get<Idx>(segment_tuple).begin())...);
  }

  RAJA_HOST_DEVICE
  RAJA_INLINE
  index_tuple_t get_begin_index_tuple() const
  {
    return get_begin_index_tuple_expanded(
        camp::make_idx_seq_t<camp::tuple_size<offset_tuple_t>::value>{});
  }


  template <camp::idx_t... Idx>
  RAJA_HOST_DEVICE RAJA_INLINE index_tuple_t
  get_minimum_index_tuple_expanded(camp::idx_seq<Idx...> const &) const
  {
    return camp::make_tuple(
        ((*camp::get<Idx>(segment_tuple).begin() <=
          *camp::get<Idx>(segment_tuple).end())
             ? *camp::get<Idx>(segment_tuple).begin()
             : *(camp::get<Idx>(segment_tuple).end() - 1))...);
  }

  RAJA_HOST_DEVICE
  RAJA_INLINE
  index_tuple_t get_minimum_index_tuple() const
  {
    return get_minimum_index_tuple_expanded(
        camp::make_idx_seq_t<camp::tuple_size<offset_tuple_t>::value>{});
  }
};


RAJA_SUPPRESS_HD_WARN
template <camp::idx_t LoopIndex,
          camp::idx_t... OffsetIdx,
          camp::idx_t... ParamIdx,
          typename Data>
RAJA_HOST_DEVICE RAJA_INLINE void invoke_lambda_expanded(
    camp::idx_seq<OffsetIdx...> const &,
    camp::idx_seq<ParamIdx...> const &,
    Data &&data)
{
  camp::get<LoopIndex>(data.bodies)
    ((camp::get<OffsetIdx>(data.segment_tuple).begin()[camp::get<OffsetIdx>(data.offset_tuple)])...,
     camp::get<ParamIdx>(data.param_tuple)...);
}


template <camp::idx_t LoopIndex, typename Data>
RAJA_INLINE RAJA_HOST_DEVICE void invoke_lambda(Data &&data)
{
  using Data_t = camp::decay<Data>;
  using offset_tuple_t = typename Data_t::offset_tuple_t;
  using param_tuple_t = typename Data_t::param_tuple_t;

  invoke_lambda_expanded<LoopIndex>(
      camp::make_idx_seq_t<camp::tuple_size<offset_tuple_t>::value>{},
      camp::make_idx_seq_t<camp::tuple_size<param_tuple_t>::value>{},
      std::forward<Data>(data));
}

RAJA_SUPPRESS_HD_WARN
template<camp::idx_t LoopIndex, typename Data, typename... targLists>
RAJA_INLINE RAJA_HOST_DEVICE void invoke_custom_lambda(Data &&data,
                                                       camp::list<targLists...> const &)
{
  camp::get<LoopIndex>(data.bodies)(extractor<targLists>::extract_arg(data)...);
}

//Helper to launch lambda with custom arguments
template <camp::idx_t LoopIndex, typename targList, typename Data>
RAJA_INLINE RAJA_HOST_DEVICE void invoke_lambda_with_args(Data &&data)
{

  invoke_custom_lambda<LoopIndex>(data,targList{});
                                     
}

template <camp::idx_t ArgumentId, typename Data>
RAJA_INLINE RAJA_HOST_DEVICE auto segment_length(Data const &data) ->
    typename std::iterator_traits<
        typename camp::at_v<typename Data::segment_tuple_t::TList,
                            ArgumentId>::iterator>::difference_type
{
  return camp::get<ArgumentId>(data.segment_tuple).end() -
         camp::get<ArgumentId>(data.segment_tuple).begin();
}


template <camp::idx_t idx, camp::idx_t N, typename StmtList>
struct StatementListExecutor;


template <camp::idx_t statement_index,
          camp::idx_t num_statements,
          typename StmtList>
struct StatementListExecutor {

  template <typename Data>
  static RAJA_INLINE void exec(Data &&data)
  {

    // Get the statement we're going to execute
    using statement = camp::at_v<StmtList, statement_index>;

    // Execute this statement
    StatementExecutor<statement>::exec(std::forward<Data>(data));

    // call our next statement
    StatementListExecutor<statement_index + 1, num_statements, StmtList>::exec(
        std::forward<Data>(data));
  }
};


/*
 * termination case, a NOP.
 */

template <camp::idx_t num_statements, typename StmtList>
struct StatementListExecutor<num_statements, num_statements, StmtList> {

  template <typename Data>
  static RAJA_INLINE void exec(Data &&)
  {
  }
};


template <typename StmtList, typename Data>
RAJA_INLINE void execute_statement_list(Data &&data)
{
  StatementListExecutor<0, camp::size<StmtList>::value, StmtList>::exec(
      std::forward<Data>(data));
}

template <typename Data, typename... EnclosedStmts>
struct GenericWrapper : GenericWrapperBase {
  using data_t = camp::decay<Data>;

  data_t &data;

  RAJA_INLINE
  constexpr explicit GenericWrapper(data_t &d) : data{d} {}

  RAJA_INLINE
  void exec() { execute_statement_list<camp::list<EnclosedStmts...>>(data); }
};


/*!
 * Convenience object used to create thread-private a LoopData object.
 */
template <typename T>
struct NestedPrivatizer {
  using data_t = typename T::data_t;
  using value_type = camp::decay<T>;
  using reference_type = value_type &;

  data_t privatized_data;
  value_type privatized_wrapper;

  RAJA_INLINE
  constexpr NestedPrivatizer(const T &o)
      : privatized_data{o.data}, privatized_wrapper(privatized_data)
  {
  }

  RAJA_INLINE
  reference_type get_priv() { return privatized_wrapper; }
};


}  // end namespace internal
}  // end namespace RAJA
=======
#include "RAJA/pattern/kernel/internal/LoopData.hpp"
#include "RAJA/pattern/kernel/internal/LoopTypes.hpp"
#include "RAJA/pattern/kernel/internal/Statement.hpp"
#include "RAJA/pattern/kernel/internal/StatementList.hpp"
>>>>>>> 31ebb298


#endif /* RAJA_pattern_kernel_internal_HPP */<|MERGE_RESOLUTION|>--- conflicted
+++ resolved
@@ -18,378 +18,11 @@
 #ifndef RAJA_pattern_kernel_internal_HPP
 #define RAJA_pattern_kernel_internal_HPP
 
-<<<<<<< HEAD
-#include "RAJA/config.hpp"
 
-#include "RAJA/index/IndexSet.hpp"
-#include "RAJA/internal/LegacyCompatibility.hpp"
-#include "RAJA/util/macros.hpp"
-#include "RAJA/util/types.hpp"
-
-#include "camp/camp.hpp"
-#include "camp/concepts.hpp"
-#include "camp/tuple.hpp"
-
-#include "RAJA/pattern/detail/privatizer.hpp"
-#include "RAJA/pattern/kernel/ArgHelper.hpp"
-
-#include <iterator>
-#include <type_traits>
-
-namespace RAJA
-{
-namespace internal
-{
-
-
-template <typename... Stmts>
-using StatementList = camp::list<Stmts...>;
-
-
-template <typename ExecPolicy, typename... EnclosedStmts>
-struct Statement {
-  Statement() = delete;
-
-  using enclosed_statements_t = StatementList<EnclosedStmts...>;
-  using execution_policy_t = ExecPolicy;
-};
-
-
-template <typename T>
-using remove_all_t =
-    typename std::remove_cv<typename std::remove_reference<T>::type>::type;
-
-// Universal base of all For wrappers for type traits
-struct ForList {
-};
-struct ForBase {
-};
-struct CollapseBase {
-};
-template <camp::idx_t ArgumentId, typename Policy>
-struct ForTraitBase : public ForBase {
-  static constexpr camp::idx_t index_val = ArgumentId;
-  using index = camp::num<ArgumentId>;
-  using index_type = camp::nil;  // default to invalid type
-  using policy_type = Policy;
-  using type = ForTraitBase;  // make camp::value compatible
-};
-
-template <typename Iterator>
-struct iterable_difftype_getter {
-  using type = typename std::iterator_traits<
-      typename Iterator::iterator>::difference_type;
-};
-
-template <typename Segments>
-using difftype_list_from_segments =
-    typename camp::transform<iterable_difftype_getter, Segments>::type;
-
-
-template <typename Segments>
-using difftype_tuple_from_segments =
-    typename camp::apply_l<camp::lambda<camp::tuple>,
-                           difftype_list_from_segments<Segments>>::type;
-
-
-template <typename Iterator>
-struct iterable_value_type_getter {
-  using type =
-      typename std::iterator_traits<typename Iterator::iterator>::value_type;
-};
-
-template <typename Segments>
-using value_type_list_from_segments =
-    typename camp::transform<iterable_value_type_getter, Segments>::type;
-
-
-template <typename Segments>
-using index_tuple_from_segments =
-    typename camp::apply_l<camp::lambda<camp::tuple>,
-                           value_type_list_from_segments<Segments>>::type;
-
-
-template <typename Policy>
-struct StatementExecutor {
-};
-
-
-template <typename PolicyType,
-          typename SegmentTuple,
-          typename ParamTuple,
-          typename... Bodies>
-struct LoopData {
-
-  using Self = LoopData<PolicyType, SegmentTuple, ParamTuple, Bodies...>;
-
-  using offset_tuple_t =
-      difftype_tuple_from_segments<typename SegmentTuple::TList>;
-
-  using index_tuple_t = index_tuple_from_segments<typename SegmentTuple::TList>;
-
-  using policy_t = PolicyType;
-
-
-  using segment_tuple_t = SegmentTuple;
-  SegmentTuple segment_tuple;
-
-  using param_tuple_t = ParamTuple;
-  ParamTuple param_tuple;
-
-  using BodiesTuple = camp::tuple<Bodies...>;
-  const BodiesTuple bodies;
-  offset_tuple_t offset_tuple;
-
-  RAJA_INLINE
-  LoopData(SegmentTuple const &s, ParamTuple const &p, Bodies const &... b)
-      : segment_tuple(s), param_tuple(p), bodies(b...)
-  {
-    assign_begin_all();
-  }
-
-  template <typename PolicyType0,
-            typename SegmentTuple0,
-            typename ParamTuple0,
-            typename... Bodies0>
-  RAJA_INLINE RAJA_HOST_DEVICE constexpr LoopData(
-      LoopData<PolicyType0, SegmentTuple0, ParamTuple0, Bodies0...> &c)
-      : segment_tuple(c.segment_tuple),
-        param_tuple(c.param_tuple),
-        bodies(c.bodies),
-        offset_tuple(c.offset_tuple)
-  {
-  }
-
-  template <camp::idx_t Idx, typename IndexT>
-  RAJA_HOST_DEVICE RAJA_INLINE void assign_offset(IndexT const &i)
-  {
-    camp::get<Idx>(offset_tuple) = i;
-  }
-
-  template <typename ParamId, typename IndexT>
-  RAJA_HOST_DEVICE RAJA_INLINE void assign_param(IndexT const &i)
-  {
-    using param_t = camp::at_v<typename param_tuple_t::TList, ParamId::param_idx>;
-    camp::get<ParamId::param_idx>(param_tuple) = param_t(i);
-  }
-
-  template <typename ParamId>
-  RAJA_HOST_DEVICE RAJA_INLINE
-  auto get_param() ->
-    camp::at_v<typename param_tuple_t::TList, ParamId::param_idx>
-  {
-    return camp::get<ParamId::param_idx>(param_tuple);
-  }
-
-  template <camp::idx_t Idx>
-  RAJA_HOST_DEVICE RAJA_INLINE int assign_begin()
-  {
-    camp::get<Idx>(offset_tuple) = 0;
-    return 0;
-  }
-
-  template <camp::idx_t... Idx>
-  RAJA_HOST_DEVICE RAJA_INLINE void assign_begin_all_expanded(
-      camp::idx_seq<Idx...> const &)
-  {
-    VarOps::ignore_args(assign_begin<Idx>()...);
-  }
-
-  RAJA_HOST_DEVICE
-  RAJA_INLINE
-  void assign_begin_all()
-  {
-    assign_begin_all_expanded(
-        camp::make_idx_seq_t<camp::tuple_size<offset_tuple_t>::value>{});
-  }
-
-
-  template <camp::idx_t... Idx>
-  RAJA_HOST_DEVICE RAJA_INLINE index_tuple_t
-  get_begin_index_tuple_expanded(camp::idx_seq<Idx...> const &) const
-  {
-    return camp::make_tuple((*camp::get<Idx>(segment_tuple).begin())...);
-  }
-
-  RAJA_HOST_DEVICE
-  RAJA_INLINE
-  index_tuple_t get_begin_index_tuple() const
-  {
-    return get_begin_index_tuple_expanded(
-        camp::make_idx_seq_t<camp::tuple_size<offset_tuple_t>::value>{});
-  }
-
-
-  template <camp::idx_t... Idx>
-  RAJA_HOST_DEVICE RAJA_INLINE index_tuple_t
-  get_minimum_index_tuple_expanded(camp::idx_seq<Idx...> const &) const
-  {
-    return camp::make_tuple(
-        ((*camp::get<Idx>(segment_tuple).begin() <=
-          *camp::get<Idx>(segment_tuple).end())
-             ? *camp::get<Idx>(segment_tuple).begin()
-             : *(camp::get<Idx>(segment_tuple).end() - 1))...);
-  }
-
-  RAJA_HOST_DEVICE
-  RAJA_INLINE
-  index_tuple_t get_minimum_index_tuple() const
-  {
-    return get_minimum_index_tuple_expanded(
-        camp::make_idx_seq_t<camp::tuple_size<offset_tuple_t>::value>{});
-  }
-};
-
-
-RAJA_SUPPRESS_HD_WARN
-template <camp::idx_t LoopIndex,
-          camp::idx_t... OffsetIdx,
-          camp::idx_t... ParamIdx,
-          typename Data>
-RAJA_HOST_DEVICE RAJA_INLINE void invoke_lambda_expanded(
-    camp::idx_seq<OffsetIdx...> const &,
-    camp::idx_seq<ParamIdx...> const &,
-    Data &&data)
-{
-  camp::get<LoopIndex>(data.bodies)
-    ((camp::get<OffsetIdx>(data.segment_tuple).begin()[camp::get<OffsetIdx>(data.offset_tuple)])...,
-     camp::get<ParamIdx>(data.param_tuple)...);
-}
-
-
-template <camp::idx_t LoopIndex, typename Data>
-RAJA_INLINE RAJA_HOST_DEVICE void invoke_lambda(Data &&data)
-{
-  using Data_t = camp::decay<Data>;
-  using offset_tuple_t = typename Data_t::offset_tuple_t;
-  using param_tuple_t = typename Data_t::param_tuple_t;
-
-  invoke_lambda_expanded<LoopIndex>(
-      camp::make_idx_seq_t<camp::tuple_size<offset_tuple_t>::value>{},
-      camp::make_idx_seq_t<camp::tuple_size<param_tuple_t>::value>{},
-      std::forward<Data>(data));
-}
-
-RAJA_SUPPRESS_HD_WARN
-template<camp::idx_t LoopIndex, typename Data, typename... targLists>
-RAJA_INLINE RAJA_HOST_DEVICE void invoke_custom_lambda(Data &&data,
-                                                       camp::list<targLists...> const &)
-{
-  camp::get<LoopIndex>(data.bodies)(extractor<targLists>::extract_arg(data)...);
-}
-
-//Helper to launch lambda with custom arguments
-template <camp::idx_t LoopIndex, typename targList, typename Data>
-RAJA_INLINE RAJA_HOST_DEVICE void invoke_lambda_with_args(Data &&data)
-{
-
-  invoke_custom_lambda<LoopIndex>(data,targList{});
-                                     
-}
-
-template <camp::idx_t ArgumentId, typename Data>
-RAJA_INLINE RAJA_HOST_DEVICE auto segment_length(Data const &data) ->
-    typename std::iterator_traits<
-        typename camp::at_v<typename Data::segment_tuple_t::TList,
-                            ArgumentId>::iterator>::difference_type
-{
-  return camp::get<ArgumentId>(data.segment_tuple).end() -
-         camp::get<ArgumentId>(data.segment_tuple).begin();
-}
-
-
-template <camp::idx_t idx, camp::idx_t N, typename StmtList>
-struct StatementListExecutor;
-
-
-template <camp::idx_t statement_index,
-          camp::idx_t num_statements,
-          typename StmtList>
-struct StatementListExecutor {
-
-  template <typename Data>
-  static RAJA_INLINE void exec(Data &&data)
-  {
-
-    // Get the statement we're going to execute
-    using statement = camp::at_v<StmtList, statement_index>;
-
-    // Execute this statement
-    StatementExecutor<statement>::exec(std::forward<Data>(data));
-
-    // call our next statement
-    StatementListExecutor<statement_index + 1, num_statements, StmtList>::exec(
-        std::forward<Data>(data));
-  }
-};
-
-
-/*
- * termination case, a NOP.
- */
-
-template <camp::idx_t num_statements, typename StmtList>
-struct StatementListExecutor<num_statements, num_statements, StmtList> {
-
-  template <typename Data>
-  static RAJA_INLINE void exec(Data &&)
-  {
-  }
-};
-
-
-template <typename StmtList, typename Data>
-RAJA_INLINE void execute_statement_list(Data &&data)
-{
-  StatementListExecutor<0, camp::size<StmtList>::value, StmtList>::exec(
-      std::forward<Data>(data));
-}
-
-template <typename Data, typename... EnclosedStmts>
-struct GenericWrapper : GenericWrapperBase {
-  using data_t = camp::decay<Data>;
-
-  data_t &data;
-
-  RAJA_INLINE
-  constexpr explicit GenericWrapper(data_t &d) : data{d} {}
-
-  RAJA_INLINE
-  void exec() { execute_statement_list<camp::list<EnclosedStmts...>>(data); }
-};
-
-
-/*!
- * Convenience object used to create thread-private a LoopData object.
- */
-template <typename T>
-struct NestedPrivatizer {
-  using data_t = typename T::data_t;
-  using value_type = camp::decay<T>;
-  using reference_type = value_type &;
-
-  data_t privatized_data;
-  value_type privatized_wrapper;
-
-  RAJA_INLINE
-  constexpr NestedPrivatizer(const T &o)
-      : privatized_data{o.data}, privatized_wrapper(privatized_data)
-  {
-  }
-
-  RAJA_INLINE
-  reference_type get_priv() { return privatized_wrapper; }
-};
-
-
-}  // end namespace internal
-}  // end namespace RAJA
-=======
 #include "RAJA/pattern/kernel/internal/LoopData.hpp"
 #include "RAJA/pattern/kernel/internal/LoopTypes.hpp"
 #include "RAJA/pattern/kernel/internal/Statement.hpp"
 #include "RAJA/pattern/kernel/internal/StatementList.hpp"
->>>>>>> 31ebb298
 
 
 #endif /* RAJA_pattern_kernel_internal_HPP */