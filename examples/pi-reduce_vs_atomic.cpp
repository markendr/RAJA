--- conflicted
+++ resolved
@@ -94,25 +94,14 @@
 
   std::cout << "\n Running RAJA sequential pi approximation (atomic)...\n";
 
-<<<<<<< HEAD
-  using ATOMIC_POL1 = RAJA::atomic::seq_atomic;
-=======
-  *atomic_pi = 0;
-
   using ATOMIC_POL1 = RAJA::seq_atomic;
->>>>>>> 738fee71
 
   *atomic_pi = 0.0;
 
   RAJA::forall<EXEC_POL1>(bins, [=](int i) {
-<<<<<<< HEAD
       double x = (double(i) + 0.5) * dx;
       RAJA::atomic::atomicAdd<ATOMIC_POL1>(atomic_pi, 
                                            dx / (1.0 + x * x));
-=======
-      double x = (double(i) + 0.5) / num_bins;
-      RAJA::atomicAdd<ATOMIC_POL1>(atomic_pi, 4.0 / (1.0 + x * x));
->>>>>>> 738fee71
   });
   *atomic_pi *= 4.0;
 
@@ -143,25 +132,14 @@
 
   std::cout << "\n Running RAJA OpenMP pi approximation (atomic)...\n";
 
-<<<<<<< HEAD
-  using ATOMIC_POL2 = RAJA::atomic::omp_atomic;
-=======
-  *atomic_pi = 0;
-
   using ATOMIC_POL2 = RAJA::omp_atomic;
->>>>>>> 738fee71
 
   *atomic_pi = 0.0;
 
   RAJA::forall<EXEC_POL2>(bins, [=](int i) {
-<<<<<<< HEAD
       double x = (double(i) + 0.5) * dx;
       RAJA::atomic::atomicAdd<ATOMIC_POL2>(atomic_pi, 
                                            dx / (1.0 + x * x));
-=======
-      double x = (double(i) + 0.5) / num_bins;
-      RAJA::atomicAdd<ATOMIC_POL2>(atomic_pi, 4.0 / (1.0 + x * x));
->>>>>>> 738fee71
   });
   *atomic_pi *= 4.0;
 
@@ -194,25 +172,14 @@
 
   std::cout << "\n Running RAJA CUDA pi approximation (atomic)...\n";
 
-<<<<<<< HEAD
-  using ATOMIC_POL3 = RAJA::atomic::cuda_atomic;
-=======
-  *atomic_pi = 0;
-
   using ATOMIC_POL3 = RAJA::cuda_atomic;
->>>>>>> 738fee71
 
   *atomic_pi = 0.0;
 
   RAJA::forall<EXEC_POL3>(bins, [=] RAJA_DEVICE (int i) {
-<<<<<<< HEAD
       double x = (double(i) + 0.5) * dx;
       RAJA::atomic::atomicAdd<ATOMIC_POL3>(atomic_pi, 
                                            4.0 * dx / (1.0 + x * x));
-=======
-      double x = (double(i) + 0.5) / num_bins;
-      RAJA::atomicAdd<ATOMIC_POL3>(atomic_pi, 4.0 / (1.0 + x * x));
->>>>>>> 738fee71
   });
   *atomic_pi *= 4.0;
 
