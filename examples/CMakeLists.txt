###############################################################################
# Copyright (c) 2016-20, Lawrence Livermore National Security, LLC
# and RAJA project contributors. See the RAJA/COPYRIGHT file for details.
#
# SPDX-License-Identifier: (BSD-3-Clause)
###############################################################################

raja_add_executable(
  NAME tut_daxpy
  SOURCES tut_daxpy.cpp)

raja_add_executable(
  NAME tut_add-vectors
  SOURCES tut_add-vectors.cpp)

raja_add_executable(
  NAME tut_dot-product
  SOURCES tut_dot-product.cpp)

raja_add_executable(
  NAME tut_indexset-segments
  SOURCES tut_indexset-segments.cpp)

raja_add_executable(
  NAME tut_matrix-multiply
  SOURCES tut_matrix-multiply.cpp)

raja_add_executable(
  NAME tut_nested-loop-reorder
  SOURCES tut_nested-loop-reorder.cpp)

raja_add_executable(
  NAME tut_vertexsum-coloring
  SOURCES tut_vertexsum-coloring.cpp)

raja_add_executable(
  NAME tut_reductions
  SOURCES tut_reductions.cpp)
  
raja_add_executable(
  NAME tut_scan
  SOURCES tut_scan.cpp)

raja_add_executable(
  NAME tut_atomic-histogram
  SOURCES tut_atomic-histogram.cpp)

raja_add_executable(
  NAME tut_offset-layout
  SOURCES tut_offset-layout.cpp)

raja_add_executable(
  NAME tut_batched-matrix-multiply
  SOURCES tut_batched-matrix-multiply.cpp)

raja_add_executable(
  NAME tut_matrix-transpose-local-array
  SOURCES tut_matrix-transpose-local-array.cpp)

raja_add_executable(
  NAME tut_tiled-matrix-transpose
  SOURCES tut_tiled-matrix-transpose.cpp)

raja_add_executable(
  NAME pi-reduce_vs_atomic
  SOURCES pi-reduce_vs_atomic.cpp)

raja_add_executable(
  NAME jacobi
  SOURCES jacobi.cpp)

raja_add_executable(
  NAME red-black-gauss-seidel
  SOURCES red-black-gauss-seidel.cpp)

raja_add_executable(
  NAME wave-eqn
  SOURCES wave-eqn.cpp)
  
raja_add_executable(
  NAME ltimes
  SOURCES ltimes.cpp)

if(ENABLE_TARGET_OPENMP)
  raja_add_executable(
    NAME target-kernel
    SOURCES omp-target-kernel.cpp)

  raja_add_executable(
    NAME omp-target-ltimes
    SOURCES omp-target-ltimes.cpp)
endif()

<<<<<<< HEAD
raja_add_executable(
  NAME cpu-shmem-ltimes
  SOURCES cpu-shmem-ltimes.cpp)

raja_add_executable(
  NAME kernel-dynamic-tile
  SOURCES kernel-dynamic-tile.cpp)
=======
add_subdirectory(plugin)
>>>>>>> 47af5ba5
<|MERGE_RESOLUTION|>--- conflicted
+++ resolved
@@ -91,14 +91,8 @@
     SOURCES omp-target-ltimes.cpp)
 endif()
 
-<<<<<<< HEAD
-raja_add_executable(
-  NAME cpu-shmem-ltimes
-  SOURCES cpu-shmem-ltimes.cpp)
-
 raja_add_executable(
   NAME kernel-dynamic-tile
   SOURCES kernel-dynamic-tile.cpp)
-=======
-add_subdirectory(plugin)
->>>>>>> 47af5ba5
+
+add_subdirectory(plugin)