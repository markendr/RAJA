--- conflicted
+++ resolved
@@ -109,16 +109,6 @@
 include(CheckCXXCompilerFlag)
 if(NOT DEFINED BLT_CXX_STD)
   if("cxx_std_17" IN_LIST CMAKE_CXX_KNOWN_FEATURES)
-<<<<<<< HEAD
-    set(BLT_CXX_STD c++17)
-    set(CMAKE_CXX_STANDARD 17)
-  elseif("cxx_std_14" IN_LIST CMAKE_CXX_KNOWN_FEATURES)
-    set(BLT_CXX_STD c++14)
-    set(CMAKE_CXX_STANDARD 14)
-  elseif("${CMAKE_CXX_COMPILER_ID}" IN_LIST COMPILERS_KNOWN_TO_CMAKE33)
-    set(BLT_CXX_STD c++14)
-    set(CMAKE_CXX_STANDARD 14)
-=======
     set(BLT_CXX_STD c++17 CACHE STRING "Version of C++ standard")
     message("Using C++ standard: ${BLT_CXX_STD}")
   elseif("cxx_std_14" IN_LIST CMAKE_CXX_KNOWN_FEATURES)
@@ -127,7 +117,6 @@
   elseif("${CMAKE_CXX_COMPILER_ID}" IN_LIST COMPILERS_KNOWN_TO_CMAKE33)
     set(BLT_CXX_STD c++14 CACHE STRING "Version of C++ standard")
     message("Using C++ standard: ${BLT_CXX_STD}")
->>>>>>> fbc3ac37
   else() #cmake has no idea what to do, do it ourselves...
     foreach(flag_var "c++17" "c++14" "c++11")
       CHECK_CXX_COMPILER_FLAG("-std=${flag_var}" COMPILER_SUPPORTS_${flag_var})
