###############################################################################
# Copyright (c) 2016-19, Lawrence Livermore National Security, LLC
# and other RAJA project contributors. See the RAJA/COPYRIGHT file for details.
#
# SPDX-License-Identifier: (BSD-3-Clause)
###############################################################################

if (ENABLE_OPENMP)
  if(OPENMP_FOUND)
    list(APPEND RAJA_EXTRA_NVCC_FLAGS -Xcompiler ${OpenMP_CXX_FLAGS})
    message(STATUS "OpenMP Enabled")
  else()
    message(WARNING "OpenMP NOT FOUND")
    set(ENABLE_OPENMP Off)
  endif()
endif()

if (ENABLE_TBB)
  find_package(TBB)
  if(TBB_FOUND)
    blt_register_library(
      NAME tbb
      INCLUDES ${TBB_INCLUDE_DIRS}
      LIBRARIES ${TBB_LIBRARIES})
    message(STATUS "TBB Enabled")
  else()
    message(WARNING "TBB NOT FOUND")
    set(ENABLE_TBB Off)
  endif()
<<<<<<< HEAD
endif ()
=======
endif ()

if (NOT TARGET chai)
  if (ENABLE_CHAI)
    message(STATUS "CHAI enabled")
    find_package(chai)
    include_directories(${CHAI_INCLUDE_DIRS})
  endif()
endif()
>>>>>>> 1b16c959
<|MERGE_RESOLUTION|>--- conflicted
+++ resolved
@@ -27,16 +27,4 @@
     message(WARNING "TBB NOT FOUND")
     set(ENABLE_TBB Off)
   endif()
-<<<<<<< HEAD
-endif ()
-=======
-endif ()
-
-if (NOT TARGET chai)
-  if (ENABLE_CHAI)
-    message(STATUS "CHAI enabled")
-    find_package(chai)
-    include_directories(${CHAI_INCLUDE_DIRS})
-  endif()
-endif()
->>>>>>> 1b16c959
+endif ()