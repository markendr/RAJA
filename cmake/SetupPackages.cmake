###############################################################################
# Copyright (c) 2016-21, Lawrence Livermore National Security, LLC
# and other RAJA project contributors. See the RAJA/COPYRIGHT file for details.
#
# SPDX-License-Identifier: (BSD-3-Clause)
###############################################################################

if (ENABLE_OPENMP)
  if(OPENMP_FOUND)
    list(APPEND RAJA_EXTRA_NVCC_FLAGS -Xcompiler ${OpenMP_CXX_FLAGS})
    message(STATUS "OpenMP Enabled")
  else()
    message(WARNING "OpenMP NOT FOUND")
    set(ENABLE_OPENMP Off)
  endif()
endif()

if (ENABLE_TBB)
  find_package(TBB)
  if(TBB_FOUND)
    blt_register_library(
      NAME tbb
      INCLUDES ${TBB_INCLUDE_DIRS}
      LIBRARIES ${TBB_LIBRARIES})
    message(STATUS "TBB Enabled")
  else()
    message(WARNING "TBB NOT FOUND")
    set(ENABLE_TBB Off)
  endif()
endif ()

<<<<<<< HEAD
if (ENABLE_BLAS)
	#find_package(cblas)
	find_package(BLAS)
  if(BLAS_FOUND)
    blt_register_library(
      NAME BLAS
      INCLUDES ${BLAS_INCLUDE_DIRS}
      LIBRARIES ${BLAS_LIBRARIES})
    message(STATUS "BLAS Enabled")
    message(STATUS "BLAS Include:      ${BLAS_INCLUDE_DIRS}")
    message(STATUS "BLAS Libraries:    ${BLAS_LIBRARIES}")
    message(STATUS "BLAS Library Dirs: ${BLAS_LIBRARY_DIRS}")
    message(STATUS "BLAS Root Dir:     ${BLAS_ROOT_DIR}")
  else()
    message(WARNING "BLAS NOT FOUND")
    set(ENABLE_BLAS Off)
  endif()
endif ()
=======
if (ENABLE_CUDA OR ENABLE_EXTERNAL_CUB)
  find_package(CUB)
  if (CUB_FOUND)
    set(ENABLE_EXTERNAL_CUB On)
    blt_import_library(
      NAME cub
      INCLUDES ${CUB_INCLUDE_DIRS}
      TREAT_INCLUDES_AS_SYSTEM ON
      EXPORTABLE ON)
  elseif(ENABLE_EXTERNAL_CUB)
    message(FATAL_ERROR "External CUB not found, CUB_DIR=${CUB_DIR}.")
  else()
    message(STATUS "Using RAJA CUB submodule.")
  endif()
endif ()

if (ENABLE_HIP OR ENABLE_EXTERNAL_ROCPRIM)
  find_package(RocPRIM)
  if (ROCPRIM_FOUND)
    set(ENABLE_EXTERNAL_ROCPRIM On)
    blt_import_library(
      NAME rocPRIM
      INCLUDES ${ROCPRIM_INCLUDE_DIRS}
      TREAT_INCLUDES_AS_SYSTEM ON
      EXPORTABLE ON)
  elseif (ENABLE_EXTERNAL_ROCPRIM)
      message(FATAL_ERROR "External rocPRIM not found, ROCPRIM_DIR=${ROCPRIM_DIR}.")
  else()
    message(STATUS "Using RAJA rocPRIM submodule.")
  endif()
endif ()

set(TPL_DEPS)
blt_list_append(TO TPL_DEPS ELEMENTS cuda cuda_runtime IF ENABLE_CUDA)
blt_list_append(TO TPL_DEPS ELEMENTS cub IF ENABLE_EXTERNAL_CUB)
blt_list_append(TO TPL_DEPS ELEMENTS hip hip_runtime IF ENABLE_HIP)
blt_list_append(TO TPL_DEPS ELEMENTS rocPRIM IF ENABLE_EXTERNAL_ROCPRIM)
blt_list_append(TO TPL_DEPS ELEMENTS openmp IF ENABLE_OPENMP)
blt_list_append(TO TPL_DEPS ELEMENTS mpi IF ENABLE_MPI)

foreach(dep ${TPL_DEPS})
    # If the target is EXPORTABLE, add it to the export set
    get_target_property(_is_imported ${dep} IMPORTED)
    if(NOT ${_is_imported})
        install(TARGETS              ${dep}
                EXPORT               RAJA
                DESTINATION          lib)
        # Namespace target to avoid conflicts
        set_target_properties(${dep} PROPERTIES EXPORT_NAME RAJA::${dep})
    endif()
endforeach()
>>>>>>> 843eb952
<|MERGE_RESOLUTION|>--- conflicted
+++ resolved
@@ -29,26 +29,6 @@
   endif()
 endif ()
 
-<<<<<<< HEAD
-if (ENABLE_BLAS)
-	#find_package(cblas)
-	find_package(BLAS)
-  if(BLAS_FOUND)
-    blt_register_library(
-      NAME BLAS
-      INCLUDES ${BLAS_INCLUDE_DIRS}
-      LIBRARIES ${BLAS_LIBRARIES})
-    message(STATUS "BLAS Enabled")
-    message(STATUS "BLAS Include:      ${BLAS_INCLUDE_DIRS}")
-    message(STATUS "BLAS Libraries:    ${BLAS_LIBRARIES}")
-    message(STATUS "BLAS Library Dirs: ${BLAS_LIBRARY_DIRS}")
-    message(STATUS "BLAS Root Dir:     ${BLAS_ROOT_DIR}")
-  else()
-    message(WARNING "BLAS NOT FOUND")
-    set(ENABLE_BLAS Off)
-  endif()
-endif ()
-=======
 if (ENABLE_CUDA OR ENABLE_EXTERNAL_CUB)
   find_package(CUB)
   if (CUB_FOUND)
@@ -100,4 +80,23 @@
         set_target_properties(${dep} PROPERTIES EXPORT_NAME RAJA::${dep})
     endif()
 endforeach()
->>>>>>> 843eb952
+
+
+if (ENABLE_BLAS)
+	#find_package(cblas)
+	find_package(BLAS)
+  if(BLAS_FOUND)
+    blt_register_library(
+      NAME BLAS
+      INCLUDES ${BLAS_INCLUDE_DIRS}
+      LIBRARIES ${BLAS_LIBRARIES})
+    message(STATUS "BLAS Enabled")
+    message(STATUS "BLAS Include:      ${BLAS_INCLUDE_DIRS}")
+    message(STATUS "BLAS Libraries:    ${BLAS_LIBRARIES}")
+    message(STATUS "BLAS Library Dirs: ${BLAS_LIBRARY_DIRS}")
+    message(STATUS "BLAS Root Dir:     ${BLAS_ROOT_DIR}")
+  else()
+    message(WARNING "BLAS NOT FOUND")
+    set(ENABLE_BLAS Off)
+  endif()
+endif ()